--- conflicted
+++ resolved
@@ -64,18 +64,6 @@
     }
 
     std::string module;
-<<<<<<< HEAD
-    char filename_val[PROP_VALUE_MAX];
-    int ret;
-
-    ret = expand_props(filename_val, filename, sizeof(filename_val));
-    if (ret) {
-        ERROR("insmod: cannot expand '%s'\n", filename);
-        return -EINVAL;
-    }
-
-=======
->>>>>>> d410a9b3
     if (!read_file(filename_val, &module)) {
         return -1;
     }
