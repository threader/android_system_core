# Copyright (C) 2012 The Android Open Source Project
#
# IMPORTANT: Do not create world writable files or directories.
# This is a common source of Android security bugs.
#

import /init.environ.rc
import /system/etc/init/hw/init.usb.rc
import /init.${ro.hardware}.rc
import /vendor/etc/init/hw/init.${ro.hardware}.rc
import /system/etc/init/hw/init.usb.configfs.rc
import /system/etc/init/hw/init.${ro.zygote}.rc

# Cgroups are mounted right before early-init using list from /etc/cgroups.json
on early-init
    # Disable sysrq from keyboard
    write /proc/sys/kernel/sysrq 0

    # Android doesn't need kernel module autoloading, and it causes SELinux
    # denials.  So disable it by setting modprobe to the empty string.  Note: to
    # explicitly set a sysctl to an empty string, a trailing newline is needed.
    write /proc/sys/kernel/modprobe \n

    # Set the security context of /adb_keys if present.
    restorecon /adb_keys

    # Set the security context of /postinstall if present.
    restorecon /postinstall

    mkdir /acct/uid

    # memory.pressure_level used by lmkd
    chown root system /dev/memcg/memory.pressure_level
    chmod 0040 /dev/memcg/memory.pressure_level
    # app mem cgroups, used by activity manager, lmkd and zygote
    mkdir /dev/memcg/apps/ 0755 system system
    # cgroup for system_server and surfaceflinger
    mkdir /dev/memcg/system 0550 system system

    # symlink the Android specific /dev/tun to Linux expected /dev/net/tun
    mkdir /dev/net 0755 root root
    symlink ../tun /dev/net/tun

    # set RLIMIT_NICE to allow priorities from 19 to -20
    setrlimit nice 40 40

    # Allow up to 32K FDs per process
    setrlimit nofile 32768 32768

    # set RLIMIT_MEMLOCK to 64KB
    setrlimit memlock 65536 65536

    # Set up linker config subdirectories based on mount namespaces
    mkdir /linkerconfig/bootstrap 0755
    mkdir /linkerconfig/default 0755

    # Disable dm-verity hash prefetching, since it doesn't help performance
    # Read more in b/136247322
    write /sys/module/dm_verity/parameters/prefetch_cluster 0

    # Generate empty ld.config.txt for early executed processes which rely on
    # /system/lib libraries.
    write /linkerconfig/bootstrap/ld.config.txt \#
    write /linkerconfig/default/ld.config.txt \#
    chmod 644 /linkerconfig/bootstrap/ld.config.txt
    chmod 644 /linkerconfig/default/ld.config.txt

    # Mount bootstrap linker configuration as current
    mount none /linkerconfig/bootstrap /linkerconfig bind rec

    start ueventd

    # Run apexd-bootstrap so that APEXes that provide critical libraries
    # become available. Note that this is executed as exec_start to ensure that
    # the libraries are available to the processes started after this statement.
    exec_start apexd-bootstrap
    perform_apex_config --bootstrap

    # These must already exist by the time boringssl_self_test32 / boringssl_self_test64 run.
    mkdir /dev/boringssl 0755 root root
    mkdir /dev/boringssl/selftest 0755 root root

    # Mount tracefs (with GID=AID_READTRACEFS)
    mount tracefs tracefs /sys/kernel/tracing gid=3012

    # create sys dirctory
    mkdir /dev/sys 0755 system system
    mkdir /dev/sys/fs 0755 system system
    mkdir /dev/sys/block 0755 system system

    # Create location for fs_mgr to store abbreviated output from filesystem
    # checker programs.
    mkdir /dev/fscklogs 0770 root system

    # Create tmpfs for use by the shell user.
    mount tmpfs tmpfs /tmp
    restorecon /tmp
    chown shell shell /tmp
    chmod 0771 /tmp

on init
    sysclktz 0

    # Mix device-specific information into the entropy pool
    copy /proc/cmdline /dev/urandom
    copy /system/etc/prop.default /dev/urandom

    symlink /proc/self/fd/0 /dev/stdin
    symlink /proc/self/fd/1 /dev/stdout
    symlink /proc/self/fd/2 /dev/stderr

    # Create socket dir for ot-daemon
    mkdir /dev/socket/ot-daemon 0770 thread_network thread_network

    # Create energy-aware scheduler tuning nodes
    mkdir /dev/stune/foreground
    mkdir /dev/stune/background
    mkdir /dev/stune/top-app
    mkdir /dev/stune/rt
    chown system system /dev/stune
    chown system system /dev/stune/foreground
    chown system system /dev/stune/background
    chown system system /dev/stune/top-app
    chown system system /dev/stune/rt
    chown system system /dev/stune/tasks
    chown system system /dev/stune/foreground/tasks
    chown system system /dev/stune/background/tasks
    chown system system /dev/stune/top-app/tasks
    chown system system /dev/stune/rt/tasks
    chown system system /dev/stune/cgroup.procs
    chown system system /dev/stune/foreground/cgroup.procs
    chown system system /dev/stune/background/cgroup.procs
    chown system system /dev/stune/top-app/cgroup.procs
    chown system system /dev/stune/rt/cgroup.procs
    chmod 0664 /dev/stune/tasks
    chmod 0664 /dev/stune/foreground/tasks
    chmod 0664 /dev/stune/background/tasks
    chmod 0664 /dev/stune/top-app/tasks
    chmod 0664 /dev/stune/rt/tasks
    chmod 0664 /dev/stune/cgroup.procs
    chmod 0664 /dev/stune/foreground/cgroup.procs
    chmod 0664 /dev/stune/background/cgroup.procs
    chmod 0664 /dev/stune/top-app/cgroup.procs
    chmod 0664 /dev/stune/rt/cgroup.procs

    # cpuctl hierarchy for devices using utilclamp
    mkdir /dev/cpuctl/foreground
    mkdir /dev/cpuctl/background
    mkdir /dev/cpuctl/top-app
    mkdir /dev/cpuctl/rt
    mkdir /dev/cpuctl/system
    mkdir /dev/cpuctl/system-background
    mkdir /dev/cpuctl/dex2oat
    chown system system /dev/cpuctl
    chown system system /dev/cpuctl/foreground
    chown system system /dev/cpuctl/background
    chown system system /dev/cpuctl/top-app
    chown system system /dev/cpuctl/rt
    chown system system /dev/cpuctl/system
    chown system system /dev/cpuctl/system-background
    chown system system /dev/cpuctl/dex2oat
    chown system system /dev/cpuctl/tasks
    chown system system /dev/cpuctl/foreground/tasks
    chown system system /dev/cpuctl/background/tasks
    chown system system /dev/cpuctl/top-app/tasks
    chown system system /dev/cpuctl/rt/tasks
    chown system system /dev/cpuctl/system/tasks
    chown system system /dev/cpuctl/system-background/tasks
    chown system system /dev/cpuctl/dex2oat/tasks
    chown system system /dev/cpuctl/cgroup.procs
    chown system system /dev/cpuctl/foreground/cgroup.procs
    chown system system /dev/cpuctl/background/cgroup.procs
    chown system system /dev/cpuctl/top-app/cgroup.procs
    chown system system /dev/cpuctl/rt/cgroup.procs
    chown system system /dev/cpuctl/system/cgroup.procs
    chown system system /dev/cpuctl/system-background/cgroup.procs
    chown system system /dev/cpuctl/dex2oat/cgroup.procs
    chmod 0664 /dev/cpuctl/tasks
    chmod 0664 /dev/cpuctl/foreground/tasks
    chmod 0664 /dev/cpuctl/background/tasks
    chmod 0664 /dev/cpuctl/top-app/tasks
    chmod 0664 /dev/cpuctl/rt/tasks
    chmod 0664 /dev/cpuctl/system/tasks
    chmod 0664 /dev/cpuctl/system-background/tasks
    chmod 0664 /dev/cpuctl/dex2oat/tasks
    chmod 0664 /dev/cpuctl/cgroup.procs
    chmod 0664 /dev/cpuctl/foreground/cgroup.procs
    chmod 0664 /dev/cpuctl/background/cgroup.procs
    chmod 0664 /dev/cpuctl/top-app/cgroup.procs
    chmod 0664 /dev/cpuctl/rt/cgroup.procs
    chmod 0664 /dev/cpuctl/system/cgroup.procs
    chmod 0664 /dev/cpuctl/system-background/cgroup.procs
    chmod 0664 /dev/cpuctl/dex2oat/cgroup.procs

    # Create a cpu group for NNAPI HAL processes
    mkdir /dev/cpuctl/nnapi-hal
    chown system system /dev/cpuctl/nnapi-hal
    chown system system /dev/cpuctl/nnapi-hal/tasks
    chown system system /dev/cpuctl/nnapi-hal/cgroup.procs
    chmod 0664 /dev/cpuctl/nnapi-hal/tasks
    chmod 0664 /dev/cpuctl/nnapi-hal/cgroup.procs
    write /dev/cpuctl/nnapi-hal/cpu.uclamp.min 1
    write /dev/cpuctl/nnapi-hal/cpu.uclamp.latency_sensitive 1

    # Create a cpu group for camera daemon processes
    mkdir /dev/cpuctl/camera-daemon
    chown system system /dev/cpuctl/camera-daemon
    chown system system /dev/cpuctl/camera-daemon/tasks
    chown system system /dev/cpuctl/camera-daemon/cgroup.procs
    chmod 0664 /dev/cpuctl/camera-daemon/tasks
    chmod 0664 /dev/cpuctl/camera-daemon/cgroup.procs

    # Create an stune group for camera-specific processes
    mkdir /dev/stune/camera-daemon
    chown system system /dev/stune/camera-daemon
    chown system system /dev/stune/camera-daemon/tasks
    chown system system /dev/stune/camera-daemon/cgroup.procs
    chmod 0664 /dev/stune/camera-daemon/tasks
    chmod 0664 /dev/stune/camera-daemon/cgroup.procs

    # Create an stune group for NNAPI HAL processes
    mkdir /dev/stune/nnapi-hal
    chown system system /dev/stune/nnapi-hal
    chown system system /dev/stune/nnapi-hal/tasks
    chown system system /dev/stune/nnapi-hal/cgroup.procs
    chmod 0664 /dev/stune/nnapi-hal/tasks
    chmod 0664 /dev/stune/nnapi-hal/cgroup.procs
    write /dev/stune/nnapi-hal/schedtune.boost 1
    write /dev/stune/nnapi-hal/schedtune.prefer_idle 1

    # Create blkio group and apply initial settings.
    # This feature needs kernel to support it, and the
    # device's init.rc must actually set the correct values.
    mkdir /dev/blkio/background
    chown system system /dev/blkio
    chown system system /dev/blkio/background
    chown system system /dev/blkio/tasks
    chown system system /dev/blkio/background/tasks
    chown system system /dev/blkio/cgroup.procs
    chown system system /dev/blkio/background/cgroup.procs
    chmod 0664 /dev/blkio/tasks
    chmod 0664 /dev/blkio/background/tasks
    chmod 0664 /dev/blkio/cgroup.procs
    chmod 0664 /dev/blkio/background/cgroup.procs
    write /dev/blkio/blkio.weight 1000
    write /dev/blkio/background/blkio.weight 200
    write /dev/blkio/background/blkio.bfq.weight 10
    write /dev/blkio/blkio.group_idle 0
    write /dev/blkio/background/blkio.group_idle 0
<<<<<<< HEAD
=======
    write /dev/blkio/background/blkio.prio.class restrict-to-be
>>>>>>> bf780d78

    restorecon_recursive /mnt

    mount configfs none /config nodev noexec nosuid
    chmod 0770 /config/sdcardfs
    chown system package_info /config/sdcardfs

    # Mount binderfs
    mkdir /dev/binderfs
    mount binder binder /dev/binderfs stats=global
    chmod 0755 /dev/binderfs

    # Mount fusectl
    mount fusectl none /sys/fs/fuse/connections

    symlink /dev/binderfs/binder /dev/binder
    symlink /dev/binderfs/hwbinder /dev/hwbinder
    symlink /dev/binderfs/vndbinder /dev/vndbinder

    chmod 0666 /dev/binderfs/hwbinder
    chmod 0666 /dev/binderfs/binder
    chmod 0666 /dev/binderfs/vndbinder

    mkdir /mnt/secure 0700 root root
    mkdir /mnt/secure/asec 0700 root root
    mkdir /mnt/asec 0755 root system
    mkdir /mnt/obb 0755 root system
    mkdir /mnt/media_rw 0750 root external_storage
    mkdir /mnt/user 0755 root root
    mkdir /mnt/user/0 0755 root root
    mkdir /mnt/user/0/self 0755 root root
    mkdir /mnt/user/0/emulated 0755 root root
    mkdir /mnt/user/0/emulated/0 0755 root root

    # Prepare directories for pass through processes
    mkdir /mnt/pass_through 0700 root root
    mkdir /mnt/pass_through/0 0710 root media_rw
    mkdir /mnt/pass_through/0/self 0710 root media_rw
    mkdir /mnt/pass_through/0/emulated 0710 root media_rw
    mkdir /mnt/pass_through/0/emulated/0 0710 root media_rw

    mkdir /mnt/expand 0771 system system
    mkdir /mnt/appfuse 0711 root root

    # Storage views to support runtime permissions
    mkdir /mnt/runtime 0700 root root
    mkdir /mnt/runtime/default 0755 root root
    mkdir /mnt/runtime/default/self 0755 root root
    mkdir /mnt/runtime/read 0755 root root
    mkdir /mnt/runtime/read/self 0755 root root
    mkdir /mnt/runtime/write 0755 root root
    mkdir /mnt/runtime/write/self 0755 root root
    mkdir /mnt/runtime/full 0755 root root
    mkdir /mnt/runtime/full/self 0755 root root

    # Symlink to keep legacy apps working in multi-user world
    symlink /storage/self/primary /mnt/sdcard
    symlink /mnt/user/0/primary /mnt/runtime/default/self/primary

    write /proc/sys/kernel/panic_on_oops 1
    write /proc/sys/kernel/hung_task_timeout_secs 0
    write /proc/cpu/alignment 4

    # scheduler tunables
    # Disable auto-scaling of scheduler tunables with hotplug. The tunables
    # will vary across devices in unpredictable ways if allowed to scale with
    # cpu cores.
    write /proc/sys/kernel/sched_tunable_scaling 0
    write /proc/sys/kernel/sched_latency_ns 10000000
    write /proc/sys/kernel/sched_wakeup_granularity_ns 2000000
    write /proc/sys/kernel/sched_child_runs_first 0

    write /proc/sys/kernel/randomize_va_space 2
    write /proc/sys/vm/mmap_min_addr 32768
    write /proc/sys/net/ipv4/ping_group_range "0 2147483647"
    write /proc/sys/net/unix/max_dgram_qlen 2400

    # Assign reasonable ceiling values for socket rcv/snd buffers.
    # These should almost always be overridden by the target per the
    # the corresponding technology maximums.
    write /proc/sys/net/core/rmem_max  262144
    write /proc/sys/net/core/wmem_max  262144

    # reflect fwmark from incoming packets onto generated replies
    write /proc/sys/net/ipv4/fwmark_reflect 1
    write /proc/sys/net/ipv6/fwmark_reflect 1

    # set fwmark on accepted sockets
    write /proc/sys/net/ipv4/tcp_fwmark_accept 1

    # disable icmp redirects
    write /proc/sys/net/ipv4/conf/all/accept_redirects 0
    write /proc/sys/net/ipv6/conf/all/accept_redirects 0

    # /proc/net/fib_trie leaks interface IP addresses
    chmod 0400 /proc/net/fib_trie

    # sets up initial cpusets for ActivityManager
    # this ensures that the cpusets are present and usable, but the device's
    # init.rc must actually set the correct cpus
    mkdir /dev/cpuset/foreground
    copy /dev/cpuset/cpus /dev/cpuset/foreground/cpus
    copy /dev/cpuset/mems /dev/cpuset/foreground/mems
    mkdir /dev/cpuset/background
    copy /dev/cpuset/cpus /dev/cpuset/background/cpus
    copy /dev/cpuset/mems /dev/cpuset/background/mems

    # system-background is for system tasks that should only run on
    # little cores, not on bigs
    mkdir /dev/cpuset/system-background
    copy /dev/cpuset/cpus /dev/cpuset/system-background/cpus
    copy /dev/cpuset/mems /dev/cpuset/system-background/mems

    # restricted is for system tasks that are being throttled
    # due to screen off.
    mkdir /dev/cpuset/restricted
    copy /dev/cpuset/cpus /dev/cpuset/restricted/cpus
    copy /dev/cpuset/mems /dev/cpuset/restricted/mems

    mkdir /dev/cpuset/top-app
    copy /dev/cpuset/cpus /dev/cpuset/top-app/cpus
    copy /dev/cpuset/mems /dev/cpuset/top-app/mems

    # create a cpuset for camera daemon processes
    mkdir /dev/cpuset/camera-daemon
    copy /dev/cpuset/cpus /dev/cpuset/camera-daemon/cpus
    copy /dev/cpuset/mems /dev/cpuset/camera-daemon/mems

    # change permissions for all cpusets we'll touch at runtime
    chown system system /dev/cpuset
    chown system system /dev/cpuset/foreground
    chown system system /dev/cpuset/background
    chown system system /dev/cpuset/system-background
    chown system system /dev/cpuset/top-app
    chown system system /dev/cpuset/restricted
    chown system system /dev/cpuset/camera-daemon
    chown system system /dev/cpuset/tasks
    chown system system /dev/cpuset/foreground/tasks
    chown system system /dev/cpuset/background/tasks
    chown system system /dev/cpuset/system-background/tasks
    chown system system /dev/cpuset/top-app/tasks
    chown system system /dev/cpuset/restricted/tasks
    chown system system /dev/cpuset/camera-daemon/tasks
    chown system system /dev/cpuset/cgroup.procs
    chown system system /dev/cpuset/foreground/cgroup.procs
    chown system system /dev/cpuset/background/cgroup.procs
    chown system system /dev/cpuset/system-background/cgroup.procs
    chown system system /dev/cpuset/top-app/cgroup.procs
    chown system system /dev/cpuset/restricted/cgroup.procs
    chown system system /dev/cpuset/camera-daemon/cgroup.procs

    # set system-background to 0775 so SurfaceFlinger can touch it
    chmod 0775 /dev/cpuset/system-background

    chmod 0664 /dev/cpuset/foreground/tasks
    chmod 0664 /dev/cpuset/background/tasks
    chmod 0664 /dev/cpuset/system-background/tasks
    chmod 0664 /dev/cpuset/top-app/tasks
    chmod 0664 /dev/cpuset/restricted/tasks
    chmod 0664 /dev/cpuset/tasks
    chmod 0664 /dev/cpuset/camera-daemon/tasks
    chmod 0664 /dev/cpuset/foreground/cgroup.procs
    chmod 0664 /dev/cpuset/background/cgroup.procs
    chmod 0664 /dev/cpuset/system-background/cgroup.procs
    chmod 0664 /dev/cpuset/top-app/cgroup.procs
    chmod 0664 /dev/cpuset/restricted/cgroup.procs
    chmod 0664 /dev/cpuset/cgroup.procs
    chmod 0664 /dev/cpuset/camera-daemon/cgroup.procs

    # make the PSI monitor accessible to others
    chown system system /proc/pressure/memory
    chmod 0664 /proc/pressure/memory

    # qtaguid will limit access to specific data based on group memberships.
    #   net_bw_acct grants impersonation of socket owners.
    #   net_bw_stats grants access to other apps' detailed tagged-socket stats.
    chown root net_bw_acct /proc/net/xt_qtaguid/ctrl
    chown root net_bw_stats /proc/net/xt_qtaguid/stats

    # Allow everybody to read the xt_qtaguid resource tracking misc dev.
    # This is needed by any process that uses socket tagging.
    chmod 0644 /dev/xt_qtaguid

    mount bpf bpf /sys/fs/bpf nodev noexec nosuid

    # pstore/ramoops previous console log
    mount pstore pstore /sys/fs/pstore nodev noexec nosuid
    chown system log /sys/fs/pstore
    chmod 0550 /sys/fs/pstore
    chown system log /sys/fs/pstore/console-ramoops
    chmod 0440 /sys/fs/pstore/console-ramoops
    chown system log /sys/fs/pstore/console-ramoops-0
    chmod 0440 /sys/fs/pstore/console-ramoops-0
    chown system log /sys/fs/pstore/pmsg-ramoops-0
    chmod 0440 /sys/fs/pstore/pmsg-ramoops-0

    # enable armv8_deprecated instruction hooks
    write /proc/sys/abi/swp 1

    # Linux's execveat() syscall may construct paths containing /dev/fd
    # expecting it to point to /proc/self/fd
    symlink /proc/self/fd /dev/fd

    export DOWNLOAD_CACHE /data/cache

    # This allows the ledtrig-transient properties to be created here so
    # that they can be chown'd to system:system later on boot
    write /sys/class/leds/vibrator/trigger "transient"

    # This is used by Bionic to select optimized routines.
    write /dev/cpu_variant:${ro.bionic.arch} ${ro.bionic.cpu_variant}
    chmod 0444 /dev/cpu_variant:${ro.bionic.arch}
    write /dev/cpu_variant:${ro.bionic.2nd_arch} ${ro.bionic.2nd_cpu_variant}
    chmod 0444 /dev/cpu_variant:${ro.bionic.2nd_arch}

    # Allow system processes to read / write power state.
    chown system system /sys/power/state
    chown system system /sys/power/wakeup_count
    chmod 0660 /sys/power/state

    chown radio wakelock /sys/power/wake_lock
    chown radio wakelock /sys/power/wake_unlock
    chmod 0660 /sys/power/wake_lock
    chmod 0660 /sys/power/wake_unlock

    # Start logd before any other services run to ensure we capture all of their logs.
    start logd
    # Start lmkd before any other services run so that it can register them
    write /proc/sys/vm/watermark_boost_factor 0
    chown root system /sys/module/lowmemorykiller/parameters/adj
    chmod 0664 /sys/module/lowmemorykiller/parameters/adj
    chown root system /sys/module/lowmemorykiller/parameters/minfree
    chmod 0664 /sys/module/lowmemorykiller/parameters/minfree
    start lmkd

    # Start essential services.
    start servicemanager
    start hwservicemanager
    start vndservicemanager

# Run boringssl self test for each ABI.  Any failures trigger reboot to firmware.
import /system/etc/init/hw/init.boringssl.${ro.zygote}.rc

service boringssl_self_test32 /system/bin/boringssl_self_test32
    reboot_on_failure reboot,boringssl-self-check-failed
    stdio_to_kmsg
    # Explicitly specify that boringssl_self_test32 doesn't require any capabilities
    capabilities
    user nobody

service boringssl_self_test64 /system/bin/boringssl_self_test64
    reboot_on_failure reboot,boringssl-self-check-failed
    stdio_to_kmsg
    # Explicitly specify that boringssl_self_test64 doesn't require any capabilities
    capabilities
    user nobody

service boringssl_self_test_apex32 /apex/com.android.conscrypt/bin/boringssl_self_test32
    reboot_on_failure reboot,boringssl-self-check-failed
    stdio_to_kmsg
    # Explicitly specify that boringssl_self_test_apex32 doesn't require any capabilities
    capabilities
    user nobody

service boringssl_self_test_apex64 /apex/com.android.conscrypt/bin/boringssl_self_test64
    reboot_on_failure reboot,boringssl-self-check-failed
    stdio_to_kmsg
    # Explicitly specify that boringssl_self_test_apex64 doesn't require any capabilities
    capabilities
    user nobody

# Healthd can trigger a full boot from charger mode by signaling this
# property when the power button is held.
on property:sys.boot_from_charger_mode=1
    class_stop charger
    trigger late-init

# Indicate to fw loaders that the relevant mounts are up.
on firmware_mounts_complete
    rm /dev/.booting

# Mount filesystems and start core system services.
on late-init
    trigger early-fs

    # Mount fstab in init.{$device}.rc by mount_all command. Optional parameter
    # '--early' can be specified to skip entries with 'latemount'.
    # /system and /vendor must be mounted by the end of the fs stage,
    # while /data is optional.
    trigger fs
    trigger post-fs

    # Mount fstab in init.{$device}.rc by mount_all with '--late' parameter
    # to only mount entries with 'latemount'. This is needed if '--early' is
    # specified in the previous mount_all command on the fs stage.
    # With /system mounted and properties form /system + /factory available,
    # some services can be started.
    trigger late-fs

    # Now we can mount /data. File encryption requires keymaster to decrypt
    # /data, which in turn can only be loaded when system properties are present.
    trigger post-fs-data

    # Should be before netd, but after apex, properties and logging is available.
    trigger load_bpf_programs

    # Now we can start zygote.
    trigger zygote-start

    # Remove a file to wake up anything waiting for firmware.
    trigger firmware_mounts_complete

    trigger early-boot
    trigger boot

on early-fs
    # Once metadata has been mounted, we'll need vold to deal with userdata checkpointing
    start vold

on post-fs
    exec - system system -- /system/bin/vdc checkpoint markBootAttempt

    # Once everything is setup, no need to modify /.
    # The bind+remount combination allows this to work in containers.
    mount rootfs rootfs / remount bind ro nodev

    # Mount default storage into root namespace
    mount none /mnt/user/0 /storage bind rec
    mount none none /storage slave rec

    # Make sure /sys/kernel/debug (if present) is labeled properly
    # Note that tracefs may be mounted under debug, so we need to cross filesystems
    restorecon --recursive --cross-filesystems /sys/kernel/debug

    # We chown/chmod /cache again so because mount is run as root + defaults
    chown system cache /cache
    chmod 0770 /cache
    # We restorecon /cache in case the cache partition has been reset.
    restorecon_recursive /cache

    # Create /cache/recovery in case it's not there. It'll also fix the odd
    # permissions if created by the recovery system.
    mkdir /cache/recovery 0770 system cache

    # Backup/restore mechanism uses the cache partition
    mkdir /cache/backup_stage 0700 system system
    mkdir /cache/backup 0700 system system

    #change permissions on vmallocinfo so we can grab it from bugreports
    chown root log /proc/vmallocinfo
    chmod 0440 /proc/vmallocinfo

    chown root log /proc/slabinfo
    chmod 0440 /proc/slabinfo

    chown root log /proc/pagetypeinfo
    chmod 0440 /proc/pagetypeinfo

    #change permissions on kmsg & sysrq-trigger so bugreports can grab kthread stacks
    chown root system /proc/kmsg
    chmod 0440 /proc/kmsg
    chown root system /proc/sysrq-trigger
    chmod 0220 /proc/sysrq-trigger
    chown system log /proc/last_kmsg
    chmod 0440 /proc/last_kmsg

    # make the selinux kernel policy world-readable
    chmod 0444 /sys/fs/selinux/policy

    # create the lost+found directories, so as to enforce our permissions
    mkdir /cache/lost+found 0770 root root

    restorecon_recursive /metadata
    mkdir /metadata/vold
    chmod 0700 /metadata/vold
    mkdir /metadata/password_slots 0771 root system
    mkdir /metadata/bootstat 0750 system log
    mkdir /metadata/ota 0750 root system
    mkdir /metadata/ota/snapshots 0750 root system
    mkdir /metadata/userspacereboot 0770 root system
    mkdir /metadata/watchdog 0770 root system

    mkdir /metadata/apex 0700 root system
    mkdir /metadata/apex/sessions 0700 root system
    # On some devices we see a weird behaviour in which /metadata/apex doesn't
    # have a correct label. To workaround this bug, explicitly call restorecon
    # on /metadata/apex. For most of the boot sequences /metadata/apex will
    # already have a correct selinux label, meaning that this call will be a
    # no-op.
    restorecon_recursive /metadata/apex

    mkdir /metadata/staged-install 0770 root system

    mkdir /metadata/aconfig 0775 root system
    mkdir /metadata/aconfig/flags 0770 root system
    mkdir /metadata/aconfig/boot 0775 root system

on late-fs
    # Ensure that tracefs has the correct permissions.
    # This does not work correctly if it is called in post-fs.
    chmod 0755 /sys/kernel/tracing
    chmod 0755 /sys/kernel/debug/tracing

    # HALs required before storage encryption can get unlocked (FBE)
    class_start early_hal

    # Load trusted keys from dm-verity protected partitions
    exec -- /system/bin/fsverity_init --load-verified-keys

# Only enable the bootreceiver tracing instance for kernels 5.10 and above.
on late-fs && property:ro.kernel.version=4.9
    setprop bootreceiver.enable 0
on late-fs && property:ro.kernel.version=4.14
    setprop bootreceiver.enable 0
on late-fs && property:ro.kernel.version=4.19
    setprop bootreceiver.enable 0
on late-fs && property:ro.kernel.version=5.4
    setprop bootreceiver.enable 0
on late-fs
    # Bootreceiver tracing instance is enabled by default.
    setprop bootreceiver.enable ${bootreceiver.enable:-1}

on property:ro.product.cpu.abilist64=* && property:bootreceiver.enable=1
    # Set up a tracing instance for system_server to monitor error_report_end events.
    # These are sent by kernel tools like KASAN and KFENCE when a memory corruption
    # is detected. This is only needed for 64-bit systems.
    mkdir /sys/kernel/tracing/instances/bootreceiver 0700 system system
    restorecon_recursive /sys/kernel/tracing/instances/bootreceiver
    write /sys/kernel/tracing/instances/bootreceiver/buffer_size_kb 1
    write /sys/kernel/tracing/instances/bootreceiver/trace_options disable_on_free
    write /sys/kernel/tracing/instances/bootreceiver/events/error_report/error_report_end/enable 1

on post-fs-data

    mark_post_data

    # Start checkpoint before we touch data
    exec - system system -- /system/bin/vdc checkpoint prepareCheckpoint

    # We chown/chmod /data again so because mount is run as root + defaults
    chown system system /data
    chmod 0771 /data
    # We restorecon /data in case the userdata partition has been reset.
    restorecon /data

    # Make sure we have the device encryption key.
    installkey /data

    # Start bootcharting as soon as possible after the data partition is
    # mounted to collect more data.
    mkdir /data/bootchart 0755 shell shell encryption=Require
    bootchart start

    # Avoid predictable entropy pool. Carry over entropy from previous boot.
    copy /data/system/entropy.dat /dev/urandom

    mkdir /data/vendor 0771 root root encryption=Require
    mkdir /data/vendor/hardware 0771 root root

    # Start tombstoned early to be able to store tombstones.
    mkdir /data/anr 0775 system system encryption=Require
    mkdir /data/tombstones 0775 system system encryption=Require
    mkdir /data/vendor/tombstones 0771 root root
    mkdir /data/vendor/tombstones/wifi 0771 wifi wifi
    start tombstoned

    # Make sure that apexd is started in the default namespace
    enter_default_mount_ns

    # set up keystore directory structure first so that we can end early boot
    # and start apexd
    mkdir /data/misc 01771 system misc encryption=Require
    mkdir /data/misc/keystore 0700 keystore keystore
    # work around b/183668221
    restorecon /data/misc /data/misc/keystore

    # Boot level 30
    # odsign signing keys have MAX_BOOT_LEVEL=30
    # This is currently the earliest boot level, but we start at 30
    # to leave room for earlier levels.
    setprop keystore.boot_level 30

    # Now that /data is mounted and we have created /data/misc/keystore,
    # we can tell keystore to stop allowing use of early-boot keys,
    # and access its database for the first time to support creation and
    # use of MAX_BOOT_LEVEL keys.
    exec - system system -- /system/bin/vdc keymaster earlyBootEnded

    # Multi-installed APEXes are selected using persist props.
    # Load persist properties and override properties (if enabled) from /data,
    # before starting apexd.
    # /data/property should be created before `load_persist_props`
    mkdir /data/property 0700 root root encryption=Require
    load_persist_props

    start logd
    start logd-reinit

    # Some existing vendor rc files use 'on load_persist_props_action' to know
    # when persist props are ready. These are difficult to change due to GRF,
    # so continue triggering this action here even though props are already loaded
    # by the 'load_persist_props' call above.
    trigger load_persist_props_action

    # /data/apex is now available. Start apexd to scan and activate APEXes.
    #
    # To handle userspace reboots, make sure that apexd is started cleanly here
    # (set apexd.status="") and that it is restarted if it's already running.
    #
    # /data/apex uses encryption=None because direct I/O support is needed on
    # APEX files, but some devices don't support direct I/O on encrypted files.
    # Also, APEXes are public information, similar to the system image.
    # /data/apex/decompressed and /data/apex/ota_reserved override this setting;
    # they are encrypted so that files in them can be hard-linked into
    # /data/rollback which is encrypted.
    mkdir /data/apex 0755 root system encryption=None
    mkdir /data/apex/active 0755 root system
    mkdir /data/apex/backup 0700 root system
    mkdir /data/apex/decompressed 0755 root system encryption=Require
    mkdir /data/apex/hashtree 0700 root system
    mkdir /data/apex/sessions 0700 root system
    mkdir /data/app-staging 0751 system system encryption=DeleteIfNecessary
    mkdir /data/apex/ota_reserved 0700 root system encryption=Require
    setprop apexd.status ""
    restart apexd

    # create rest of basic filesystem structure
    mkdir /data/misc/recovery 0770 system log
    copy /data/misc/recovery/ro.build.fingerprint /data/misc/recovery/ro.build.fingerprint.1
    chmod 0440 /data/misc/recovery/ro.build.fingerprint.1
    chown system log /data/misc/recovery/ro.build.fingerprint.1
    write /data/misc/recovery/ro.build.fingerprint ${ro.build.fingerprint}
    chmod 0440 /data/misc/recovery/ro.build.fingerprint
    chown system log /data/misc/recovery/ro.build.fingerprint
    mkdir /data/misc/recovery/proc 0770 system log
    copy /data/misc/recovery/proc/version /data/misc/recovery/proc/version.1
    chmod 0440 /data/misc/recovery/proc/version.1
    chown system log /data/misc/recovery/proc/version.1
    copy /proc/version /data/misc/recovery/proc/version
    chmod 0440 /data/misc/recovery/proc/version
    chown system log /data/misc/recovery/proc/version
    mkdir /data/misc/bluedroid 02770 bluetooth bluetooth
    # Fix the access permissions and group ownership for 'bt_config.conf'
    chmod 0660 /data/misc/bluedroid/bt_config.conf
    chown bluetooth bluetooth /data/misc/bluedroid/bt_config.conf
    mkdir /data/misc/bluetooth 0770 bluetooth bluetooth
    mkdir /data/misc/bluetooth/logs 0770 bluetooth bluetooth
    mkdir /data/misc/nfc 0770 nfc nfc
    mkdir /data/misc/nfc/logs 0770 nfc nfc
    mkdir /data/misc/credstore 0700 credstore credstore
    mkdir /data/misc/gatekeeper 0700 system system
    mkdir /data/misc/keychain 0771 system system
    mkdir /data/misc/net 0750 root shell
    mkdir /data/misc/radio 0770 system radio
    mkdir /data/misc/sms 0770 system radio
    mkdir /data/misc/carrierid 0770 system radio
    mkdir /data/misc/apns 0770 system radio
    mkdir /data/misc/emergencynumberdb 0770 system radio
    mkdir /data/misc/network_watchlist 0774 system system
    mkdir /data/misc/telephonyconfig 0770 system radio
    mkdir /data/misc/textclassifier 0771 system system
    mkdir /data/misc/vpn 0770 system vpn
    mkdir /data/misc/shared_relro 0771 shared_relro shared_relro
    mkdir /data/misc/systemkeys 0700 system system
    mkdir /data/misc/wifi 0770 wifi wifi
    mkdir /data/misc/wifi/sockets 0770 wifi wifi
    mkdir /data/misc/wifi/wpa_supplicant 0770 wifi wifi
    mkdir /data/misc/ethernet 0770 system system
    mkdir /data/misc/dhcp 0770 dhcp dhcp
    mkdir /data/misc/user 0771 root root
    # give system access to wpa_supplicant.conf for backup and restore
    chmod 0660 /data/misc/wifi/wpa_supplicant.conf
    mkdir /data/local 0751 root root encryption=Require
    mkdir /data/misc/media 0700 media media
    mkdir /data/misc/audioserver 0700 audioserver audioserver
    mkdir /data/misc/cameraserver 0700 cameraserver cameraserver
    mkdir /data/misc/vold 0700 root root
    mkdir /data/misc/boottrace 0771 system shell
    mkdir /data/misc/update_engine 0700 root root
    mkdir /data/misc/update_engine_log 02750 root log
    mkdir /data/misc/trace 0700 root root
    # create location to store surface and window trace files
    mkdir /data/misc/wmtrace 0700 system system
    # create location to store accessibility trace files
    mkdir /data/misc/a11ytrace 0700 system system
    # profile file layout
    mkdir /data/misc/profiles 0771 system system
    mkdir /data/misc/profiles/cur 0771 system system
    mkdir /data/misc/profiles/ref 0771 system system
    mkdir /data/misc/profman 0770 system shell
    mkdir /data/misc/gcov 0770 root root
    mkdir /data/misc/installd 0700 root root
    mkdir /data/misc/apexdata 0711 root root
    mkdir /data/misc/apexrollback 0700 root root
    mkdir /data/misc/appcompat/ 0700 system system
    mkdir /data/misc/uprobestats-configs/ 0777 uprobestats uprobestats
    mkdir /data/misc/snapshotctl_log 0755 root root
    # create location to store pre-reboot information
    mkdir /data/misc/prereboot 0700 system system
    # directory used for on-device refresh metrics file.
    mkdir /data/misc/odrefresh 0777 system system
    # directory used for on-device signing key blob
    mkdir /data/misc/odsign 0710 root system
    # directory used for odsign metrics
    mkdir /data/misc/odsign/metrics 0770 root system

    # Directory for VirtualizationService temporary image files.
    # Delete any stale files owned by the old virtualizationservice uid (b/230056726).
    chmod 0770 /data/misc/virtualizationservice
    exec - virtualizationservice system -- /bin/rm -rf /data/misc/virtualizationservice
    mkdir /data/misc/virtualizationservice 0771 system system

    # /data/preloads uses encryption=None because it only contains preloaded
    # files that are public information, similar to the system image.
    mkdir /data/preloads 0775 system system encryption=None

    # For security reasons, /data/local/tmp should always be empty.
    # Do not place files or directories in /data/local/tmp
    mkdir /data/local/tmp 0771 shell shell
    mkdir /data/local/traces 0777 shell shell
    mkdir /data/app-private 0771 system system encryption=Require
    mkdir /data/app-ephemeral 0771 system system encryption=Require
    mkdir /data/app-asec 0700 root root encryption=Require
    mkdir /data/app-lib 0771 system system encryption=Require
    mkdir /data/app 0771 system system encryption=Require

    # create directory for updated font files.
    mkdir /data/fonts/ 0771 root root encryption=Require
    mkdir /data/fonts/files 0771 system system
    mkdir /data/fonts/config 0770 system system

    # Create directories to push tests to for each linker namespace.
    # Create the subdirectories in case the first test is run as root
    # so it doesn't end up owned by root.
    # Set directories to be executable by any process so that debuggerd,
    # aka crash_dump, can read any executables/shared libraries.
    mkdir /data/local/tests 0701 shell shell
    mkdir /data/local/tests/product 0701 shell shell
    mkdir /data/local/tests/system 0701 shell shell
    mkdir /data/local/tests/unrestricted 0701 shell shell
    mkdir /data/local/tests/vendor 0701 shell shell

    # create dalvik-cache, so as to enforce our permissions
    mkdir /data/dalvik-cache 0771 root root encryption=Require
    # create the A/B OTA directory, so as to enforce our permissions
    mkdir /data/ota 0771 root root encryption=Require

    # create the OTA package directory. It will be accessed by GmsCore (cache
    # group), update_engine and update_verifier.
    mkdir /data/ota_package 0770 system cache encryption=Require

    # create resource-cache and double-check the perms
    mkdir /data/resource-cache 0771 system system encryption=Require
    chown system system /data/resource-cache
    chmod 0771 /data/resource-cache

    # Ensure that lost+found exists and has the correct permissions.  Linux
    # filesystems expect this directory to exist; it's where the fsck tool puts
    # any recovered files that weren't present in any directory.  It must be
    # unencrypted, as fsck must be able to write to it.
    mkdir /data/lost+found 0770 root root encryption=None

    # create directory for DRM plug-ins - give drm the read/write access to
    # the following directory.
    mkdir /data/drm 0770 drm drm encryption=Require

    # create directory for MediaDrm plug-ins - give drm the read/write access to
    # the following directory.
    mkdir /data/mediadrm 0770 mediadrm mediadrm encryption=Require

    # NFC: create data/nfc for nv storage
    mkdir /data/nfc 0770 nfc nfc encryption=Require
    mkdir /data/nfc/param 0770 nfc nfc

    # Create all remaining /data root dirs so that they are made through init
    # and get proper encryption policy installed
    mkdir /data/backup 0700 system system encryption=Require
    mkdir /data/ss 0700 system system encryption=Require

    mkdir /data/system 0775 system system encryption=Require
    mkdir /data/system/environ 0700 system system
    # b/183861600 attempt to fix selinux label before running derive_classpath service
    restorecon /data/system/environ
    mkdir /data/system/dropbox 0700 system system
    mkdir /data/system/heapdump 0700 system system
    mkdir /data/system/users 0775 system system
    # Mkdir and set SELinux security contexts for shutdown-checkpoints.
    # TODO(b/270286197): remove these after couple releases.
    mkdir /data/system/shutdown-checkpoints 0700 system system
    restorecon_recursive /data/system/shutdown-checkpoints

    # Create the parent directories of the user CE and DE storage directories.
    # These parent directories must use encryption=None, since each of their
    # subdirectories uses a different encryption policy (a per-user one), and
    # encryption policies apply recursively.  These directories should never
    # contain any subdirectories other than the per-user ones.  /data/media/obb
    # is an exception that exists for legacy reasons.
    #
    # Don't use any write mode bits (0222) for any of these directories, since
    # the only process that should write to them directly is vold (since it
    # needs to set up file-based encryption on the subdirectories), which runs
    # as root with CAP_DAC_OVERRIDE.  This is also fully enforced via the
    # SELinux policy.  But we also set the DAC file modes accordingly, to try to
    # minimize differences in behavior if SELinux is set to permissive mode.
    mkdir /data/media 0550 media_rw media_rw encryption=None
    mkdir /data/misc_ce 0551 system misc encryption=None
    mkdir /data/misc_de 0551 system misc encryption=None
    mkdir /data/system_ce 0550 system system encryption=None
    mkdir /data/system_de 0550 system system encryption=None
    mkdir /data/user 0511 system system encryption=None
    mkdir /data/user_de 0511 system system encryption=None
    mkdir /data/vendor_ce 0551 root root encryption=None
    mkdir /data/vendor_de 0551 root root encryption=None

    # Set the casefold flag on /data/media.  For upgrades, a restorecon can be
    # needed first to relabel the directory from media_rw_data_file.
    restorecon /data/media
    exec - media_rw media_rw -- /system/bin/chattr +F /data/media

    # A tmpfs directory, which will contain all apps and sdk sandbox CE and DE
    # data directory that bind mount from the original source.
    mount tmpfs tmpfs /data_mirror nodev noexec nosuid mode=0700,uid=0,gid=1000
    restorecon /data_mirror
    mkdir /data_mirror/data_ce 0700 root root
    mkdir /data_mirror/data_de 0700 root root
    mkdir /data_mirror/misc_ce 0700 root root
    mkdir /data_mirror/misc_de 0700 root root

    # Create CE and DE data directory for default volume
    mkdir /data_mirror/data_ce/null 0700 root root
    mkdir /data_mirror/data_de/null 0700 root root
    mkdir /data_mirror/misc_ce/null 0700 root root
    mkdir /data_mirror/misc_de/null 0700 root root

    # Bind mount CE and DE data directory to mirror's default volume directory.
    # Note that because the /data mount has the "shared" propagation type, the
    # later bind mount of /data/data onto /data/user/0 will automatically
    # propagate to /data_mirror/data_ce/null/0 as well.
    mount none /data/user /data_mirror/data_ce/null bind rec
    mount none /data/user_de /data_mirror/data_de/null bind rec
    mount none /data/misc_ce /data_mirror/misc_ce/null bind rec
    mount none /data/misc_de /data_mirror/misc_de/null bind rec

    # Create mirror directory for jit profiles
    mkdir /data_mirror/cur_profiles 0700 root root
    mount none /data/misc/profiles/cur /data_mirror/cur_profiles bind rec
    mkdir /data_mirror/ref_profiles 0700 root root
    mount none /data/misc/profiles/ref /data_mirror/ref_profiles bind rec

    mkdir /data/cache 0770 system cache encryption=Require
    mkdir /data/cache/recovery 0770 system cache
    mkdir /data/cache/backup_stage 0700 system system
    mkdir /data/cache/backup 0700 system system

    # Delete these if need be, per b/139193659
    mkdir /data/rollback 0700 system system encryption=DeleteIfNecessary
    mkdir /data/rollback-observer 0700 system system encryption=DeleteIfNecessary
    mkdir /data/rollback-history 0700 system system encryption=DeleteIfNecessary

    # Create root dir for Incremental Service
    mkdir /data/incremental 0771 system system encryption=Require

    # Create directories for statsd
    mkdir /data/misc/stats-active-metric/ 0770 statsd system
    mkdir /data/misc/stats-data/ 0770 statsd system
    mkdir /data/misc/stats-data/restricted-data 0770 statsd system
    mkdir /data/misc/stats-metadata/ 0770 statsd system
    mkdir /data/misc/stats-service/ 0770 statsd system
    mkdir /data/misc/train-info/ 0770 statsd system

    # Wait for apexd to finish activating APEXes before starting more processes.
    wait_for_prop apexd.status activated
    perform_apex_config

    # Create directories for boot animation.
    mkdir /data/misc/bootanim 0755 system system

    exec_start derive_sdk

    init_user0

    # Set SELinux security contexts on upgrade or policy update.
    restorecon --recursive --skip-ce /data

    # Define and export *CLASSPATH variables
    # Must start before 'odsign', as odsign depends on *CLASSPATH variables
    exec_start derive_classpath
    load_exports /data/system/environ/classpath

    # Start ART's oneshot boot service to propagate boot experiment flags to
    # dalvik.vm.*. This needs to be done before odsign since odrefresh uses and
    # validates those properties against the signed cache-info.xml.
    exec_start art_boot

    # Start the on-device signing daemon, and wait for it to finish, to ensure
    # ART artifacts are generated if needed.
    # Must start after 'derive_classpath' to have *CLASSPATH variables set.
    start odsign

    # Wait for odsign to be done with the key.
    wait_for_prop odsign.key.done 1

    # Bump the boot level to 1000000000; this prevents further on-device signing.
    # This is a special value that shuts down the thread which listens for
    # further updates.
    setprop keystore.boot_level 1000000000

    # Allow apexd to snapshot and restore device encrypted apex data in the case
    # of a rollback. This should be done immediately after DE_user data keys
    # are loaded. APEXes should not access this data until this has been
    # completed and apexd.status becomes "ready".
    exec_start apexd-snapshotde

    # sys.memfd_use set to false by default, which keeps it disabled
    # until it is confirmed that apps and vendor processes don't make
    # IOCTLs on ashmem fds any more.
    setprop sys.use_memfd false

    # Set fscklog permission
    chown root system /dev/fscklogs/log
    chmod 0770 /dev/fscklogs/log

    # Enable FUSE by default
    setprop persist.sys.fuse true

    # Update dm-verity state and set partition.*.verified properties.
    verity_update_state

# It is recommended to put unnecessary data/ initialization from post-fs-data
# to start-zygote in device's init.rc to unblock zygote start.
on zygote-start
    wait_for_prop odsign.verification.done 1
    # A/B update verifier that marks a successful boot.
    exec_start update_verifier
    start statsd
    start netd
    start zygote
    start zygote_secondary

on boot && property:ro.config.low_ram=true
    # Tweak background writeout
    write /proc/sys/vm/dirty_expire_centisecs 200
    write /proc/sys/vm/dirty_background_ratio  5

on boot && property:suspend.disable_sync_on_suspend=true
    write /sys/power/sync_on_suspend 0

on boot
    # basic network init
    ifup lo
    hostname localhost
    domainname localdomain

    # IPsec SA default expiration length
    write /proc/sys/net/core/xfrm_acq_expires 3600

    # Memory management.  Basic kernel parameters, and allow the high
    # level system server to be able to adjust the kernel OOM driver
    # parameters to match how it is managing things.
    write /proc/sys/vm/overcommit_memory 1
    write /proc/sys/vm/min_free_order_shift 4

    # System server manages zram writeback
    chown root system /sys/block/zram0/idle
    chmod 0664 /sys/block/zram0/idle
    chown root system /sys/block/zram0/writeback
    chmod 0664 /sys/block/zram0/writeback

    # to access F2FS sysfs on dm-<num> directly
    mkdir /dev/sys/fs/by-name 0755 system system
    symlink /sys/fs/f2fs/${dev.mnt.dev.data} /dev/sys/fs/by-name/userdata

    # dev.mnt.dev.data=dm-N, dev.mnt.blk.data=sdaN/mmcblk0pN, dev.mnt.rootdisk.data=sda/mmcblk0, or
    # dev.mnt.dev.data=sdaN/mmcblk0pN, dev.mnt.blk.data=sdaN/mmcblk0pN, dev.mnt.rootdisk.data=sda/mmcblk0
    mkdir /dev/sys/block/by-name 0755 system system
    symlink /sys/class/block/${dev.mnt.dev.data} /dev/sys/block/by-name/userdata
    symlink /sys/class/block/${dev.mnt.rootdisk.data} /dev/sys/block/by-name/rootdisk

    # F2FS tuning. Set cp_interval larger than dirty_expire_centisecs, 30 secs,
    # to avoid power consumption when system becomes mostly idle. Be careful
    # to make it too large, since it may bring userdata loss, if they
    # are not aware of using fsync()/sync() to prepare sudden power-cut.
    write /dev/sys/fs/by-name/userdata/cp_interval 200
    write /dev/sys/fs/by-name/userdata/gc_urgent_sleep_time 50
    write /dev/sys/fs/by-name/userdata/iostat_period_ms 1000
    write /dev/sys/fs/by-name/userdata/iostat_enable 1

    # set readahead multiplier for POSIX_FADV_SEQUENTIAL files
    write /dev/sys/fs/by-name/userdata/seq_file_ra_mul 128

    # limit discard size to 128MB in order to avoid long IO latency
    # for filesystem tuning first (dm or sda)
    # this requires enabling selinux entry for sda/mmcblk0 in vendor side
    write /dev/sys/block/by-name/userdata/queue/discard_max_bytes 134217728
    write /dev/sys/block/by-name/rootdisk/queue/discard_max_bytes 134217728

    # Permissions for System Server and daemons.
    chown system system /sys/power/autosleep

    chown system system /sys/devices/system/cpu/cpufreq/interactive/timer_rate
    chmod 0660 /sys/devices/system/cpu/cpufreq/interactive/timer_rate
    chown system system /sys/devices/system/cpu/cpufreq/interactive/timer_slack
    chmod 0660 /sys/devices/system/cpu/cpufreq/interactive/timer_slack
    chown system system /sys/devices/system/cpu/cpufreq/interactive/min_sample_time
    chmod 0660 /sys/devices/system/cpu/cpufreq/interactive/min_sample_time
    chown system system /sys/devices/system/cpu/cpufreq/interactive/hispeed_freq
    chmod 0660 /sys/devices/system/cpu/cpufreq/interactive/hispeed_freq
    chown system system /sys/devices/system/cpu/cpufreq/interactive/target_loads
    chmod 0660 /sys/devices/system/cpu/cpufreq/interactive/target_loads
    chown system system /sys/devices/system/cpu/cpufreq/interactive/go_hispeed_load
    chmod 0660 /sys/devices/system/cpu/cpufreq/interactive/go_hispeed_load
    chown system system /sys/devices/system/cpu/cpufreq/interactive/above_hispeed_delay
    chmod 0660 /sys/devices/system/cpu/cpufreq/interactive/above_hispeed_delay
    chown system system /sys/devices/system/cpu/cpufreq/interactive/boost
    chmod 0660 /sys/devices/system/cpu/cpufreq/interactive/boost
    chown system system /sys/devices/system/cpu/cpufreq/interactive/boostpulse
    chown system system /sys/devices/system/cpu/cpufreq/interactive/input_boost
    chmod 0660 /sys/devices/system/cpu/cpufreq/interactive/input_boost
    chown system system /sys/devices/system/cpu/cpufreq/interactive/boostpulse_duration
    chmod 0660 /sys/devices/system/cpu/cpufreq/interactive/boostpulse_duration
    chown system system /sys/devices/system/cpu/cpufreq/interactive/io_is_busy
    chmod 0660 /sys/devices/system/cpu/cpufreq/interactive/io_is_busy

    chown system system /sys/class/leds/vibrator/trigger
    chown system system /sys/class/leds/vibrator/activate
    chown system system /sys/class/leds/vibrator/brightness
    chown system system /sys/class/leds/vibrator/duration
    chown system system /sys/class/leds/vibrator/state
    chown system system /sys/class/timed_output/vibrator/enable
    chown system system /sys/class/leds/keyboard-backlight/brightness
    chown system system /sys/class/leds/lcd-backlight/brightness
    chown system system /sys/class/leds/button-backlight/brightness
    chown system system /sys/class/leds/jogball-backlight/brightness
    chown system system /sys/class/leds/red/brightness
    chown system system /sys/class/leds/green/brightness
    chown system system /sys/class/leds/blue/brightness
    chown system system /sys/class/leds/red/device/grpfreq
    chown system system /sys/class/leds/red/device/grppwm
    chown system system /sys/class/leds/red/device/blink
    chown system system /sys/module/sco/parameters/disable_esco
    chown system system /sys/kernel/ipv4/tcp_wmem_min
    chown system system /sys/kernel/ipv4/tcp_wmem_def
    chown system system /sys/kernel/ipv4/tcp_wmem_max
    chown system system /sys/kernel/ipv4/tcp_rmem_min
    chown system system /sys/kernel/ipv4/tcp_rmem_def
    chown system system /sys/kernel/ipv4/tcp_rmem_max
    chown root radio /proc/cmdline
    chown root system /proc/bootconfig

    # Define default initial receive window size in segments.
    setprop net.tcp_def_init_rwnd 60

    # Start standard binderized HAL daemons
    class_start hal

    class_start core

on nonencrypted
    class_start main
    class_start late_start

on property:sys.init_log_level=*
    loglevel ${sys.init_log_level}

on charger
    class_start charger

on property:sys.boot_completed=1
    bootchart stop
    # Setup per_boot directory so other .rc could start to use it on boot_completed
    exec - system system -- /bin/rm -rf /data/per_boot
    mkdir /data/per_boot 0700 system system encryption=Require key=per_boot_ref

# system server cannot write to /proc/sys files,
# and chown/chmod does not work for /proc/sys/ entries.
# So proxy writes through init.
on property:sys.sysctl.extra_free_kbytes=*
    exec -- /system/bin/extra_free_kbytes.sh ${sys.sysctl.extra_free_kbytes}

# Allow users to drop caches
on property:perf.drop_caches=3
    write /proc/sys/vm/drop_caches 3
    setprop perf.drop_caches 0

# "tcp_default_init_rwnd" Is too long!
on property:net.tcp_def_init_rwnd=*
    write /proc/sys/net/ipv4/tcp_default_init_rwnd ${net.tcp_def_init_rwnd}

# perf_event_open syscall security:
# Newer kernels have the ability to control the use of the syscall via SELinux
# hooks. init tests for this, and sets sys_init.perf_lsm_hooks to 1 if the
# kernel has the hooks. In this case, the system-wide perf_event_paranoid
# sysctl is set to -1 (unrestricted use), and the SELinux policy is used for
# controlling access. On older kernels, the paranoid value is the only means of
# controlling access. It is normally 3 (allow only root), but the shell user
# can lower it to 1 (allowing thread-scoped pofiling) via security.perf_harden.
on load_bpf_programs && property:sys.init.perf_lsm_hooks=1
    write /proc/sys/kernel/perf_event_paranoid -1
on property:security.perf_harden=0 && property:sys.init.perf_lsm_hooks=""
    write /proc/sys/kernel/perf_event_paranoid 1
on property:security.perf_harden=1 && property:sys.init.perf_lsm_hooks=""
    write /proc/sys/kernel/perf_event_paranoid 3

# Additionally, simpleperf profiler uses debug.* and security.perf_harden
# sysprops to be able to indirectly set these sysctls.
on property:security.perf_harden=0
    write /proc/sys/kernel/perf_event_max_sample_rate ${debug.perf_event_max_sample_rate:-100000}
    write /proc/sys/kernel/perf_cpu_time_max_percent ${debug.perf_cpu_time_max_percent:-25}
    write /proc/sys/kernel/perf_event_mlock_kb ${debug.perf_event_mlock_kb:-516}
# Default values.
on property:security.perf_harden=1
    write /proc/sys/kernel/perf_event_max_sample_rate 100000
    write /proc/sys/kernel/perf_cpu_time_max_percent 25
    write /proc/sys/kernel/perf_event_mlock_kb 516

# This property can be set only on userdebug/eng. See neverallow rule in
# /system/sepolicy/private/property.te .
on property:security.lower_kptr_restrict=1
    write /proc/sys/kernel/kptr_restrict 0

on property:security.lower_kptr_restrict=0
    write /proc/sys/kernel/kptr_restrict 2


# on shutdown
# In device's init.rc, this trigger can be used to do device-specific actions
# before shutdown. e.g disable watchdog and mask error handling

## Daemon processes to be run by init.
##
service ueventd /system/bin/ueventd
    class core
    critical
    seclabel u:r:ueventd:s0
    user root
    shutdown critical

service console /system/bin/sh
    class core
    console
    disabled
    user shell
    group shell log readproc
    seclabel u:r:shell:s0
    setenv HOSTNAME console
    shutdown critical

on property:ro.debuggable=1
    # Give writes to the same group for the trace folder on debug builds,
    # it's further protected by selinux policy.
    # The folder is used to store method traces.
    chmod 0773 /data/misc/trace
    # Give writes and reads to anyone for the window trace folder on debug builds,
    # it's further protected by selinux policy.
    chmod 0777 /data/misc/wmtrace
    # Give reads to anyone for the accessibility trace folder on debug builds.
    chmod 0775 /data/misc/a11ytrace

on init && property:ro.debuggable=1
    start console

on userspace-reboot-requested
  # TODO(b/135984674): reset all necessary properties here.
  setprop sys.boot_completed ""
  setprop dev.bootcomplete ""
  setprop sys.init.updatable_crashing ""
  setprop sys.init.updatable_crashing_process_name ""
  setprop sys.user.0.ce_available ""
  setprop sys.shutdown.requested ""
  setprop service.bootanim.exit ""
  setprop service.bootanim.progress ""

on userspace-reboot-fs-remount
  # Make sure that vold is running.
  # This is mostly a precaution measure in case vold for some reason wasn't running when
  # userspace reboot was initiated.
  start vold
  exec - system system -- /system/bin/vdc checkpoint resetCheckpoint
  exec - system system -- /system/bin/vdc checkpoint markBootAttempt
  # Unmount /data_mirror mounts in the reverse order of corresponding mounts.
  umount /data_mirror/data_ce/null/0
  umount /data_mirror/data_ce/null
  umount /data_mirror/data_de/null
  umount /data_mirror/cur_profiles
  umount /data_mirror/ref_profiles
  umount /data_mirror
  remount_userdata
  start bootanim

on userspace-reboot-resume
  trigger userspace-reboot-fs-remount
  trigger post-fs-data
  trigger zygote-start
  trigger early-boot
  trigger boot

on property:sys.boot_completed=1 && property:sys.init.userspace_reboot.in_progress=1
  setprop sys.init.userspace_reboot.in_progress ""

# Multi-Gen LRU Experiment
on property:persist.device_config.mglru_native.lru_gen_config=none
  write /sys/kernel/mm/lru_gen/enabled 0
on property:persist.device_config.mglru_native.lru_gen_config=core
  write /sys/kernel/mm/lru_gen/enabled 1
on property:persist.device_config.mglru_native.lru_gen_config=core_and_mm_walk
  write /sys/kernel/mm/lru_gen/enabled 3
on property:persist.device_config.mglru_native.lru_gen_config=core_and_nonleaf_young
  write /sys/kernel/mm/lru_gen/enabled 5
on property:persist.device_config.mglru_native.lru_gen_config=all
  write /sys/kernel/mm/lru_gen/enabled 7<|MERGE_RESOLUTION|>--- conflicted
+++ resolved
@@ -247,10 +247,7 @@
     write /dev/blkio/background/blkio.bfq.weight 10
     write /dev/blkio/blkio.group_idle 0
     write /dev/blkio/background/blkio.group_idle 0
-<<<<<<< HEAD
-=======
     write /dev/blkio/background/blkio.prio.class restrict-to-be
->>>>>>> bf780d78
 
     restorecon_recursive /mnt
 
