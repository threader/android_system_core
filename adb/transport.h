--- conflicted
+++ resolved
@@ -90,11 +90,8 @@
 extern const char* const kFeatureSendRecv2Brotli;
 // adbd supports LZ4 for send/recv v2.
 extern const char* const kFeatureSendRecv2LZ4;
-<<<<<<< HEAD
-=======
 // adbd supports dry-run send for send/recv v2.
 extern const char* const kFeatureSendRecv2DryRunSend;
->>>>>>> 89cce058
 
 TransportId NextTransportId();
 
