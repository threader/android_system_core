--- conflicted
+++ resolved
@@ -85,10 +85,7 @@
 const char* const kFeatureSendRecv2 = "sendrecv_v2";
 const char* const kFeatureSendRecv2Brotli = "sendrecv_v2_brotli";
 const char* const kFeatureSendRecv2LZ4 = "sendrecv_v2_lz4";
-<<<<<<< HEAD
-=======
 const char* const kFeatureSendRecv2DryRunSend = "sendrecv_v2_dry_run_send";
->>>>>>> 89cce058
 
 namespace {
 
@@ -1189,10 +1186,7 @@
             kFeatureSendRecv2,
             kFeatureSendRecv2Brotli,
             kFeatureSendRecv2LZ4,
-<<<<<<< HEAD
-=======
             kFeatureSendRecv2DryRunSend,
->>>>>>> 89cce058
             // Increment ADB_SERVER_VERSION when adding a feature that adbd needs
             // to know about. Otherwise, the client can be stuck running an old
             // version of the server even after upgrading their copy of adb.
