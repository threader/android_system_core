/*
 * Copyright (C) 2007 The Android Open Source Project
 *
 * Licensed under the Apache License, Version 2.0 (the "License");
 * you may not use this file except in compliance with the License.
 * You may obtain a copy of the License at
 *
 *      http://www.apache.org/licenses/LICENSE-2.0
 *
 * Unless required by applicable law or agreed to in writing, software
 * distributed under the License is distributed on an "AS IS" BASIS,
 * WITHOUT WARRANTIES OR CONDITIONS OF ANY KIND, either express or implied.
 * See the License for the specific language governing permissions and
 * limitations under the License.
 */

#include "client/file_sync_client.h"

#include <dirent.h>
#include <inttypes.h>
#include <limits.h>
#include <stdio.h>
#include <stdlib.h>
#include <sys/stat.h>
#include <sys/time.h>
#include <sys/types.h>
#include <time.h>
#include <unistd.h>
#include <utime.h>

#include <chrono>
#include <deque>
#include <functional>
#include <memory>
#include <sstream>
#include <string>
#include <vector>

#include "sysdeps.h"

#include "adb.h"
#include "adb_client.h"
#include "adb_io.h"
#include "adb_utils.h"
#include "file_sync_protocol.h"
#include "line_printer.h"
#include "sysdeps/errno.h"
#include "sysdeps/stat.h"

#include "client/commandline.h"

#include <android-base/file.h>
#include <android-base/strings.h>
#include <android-base/stringprintf.h>

using namespace std::literals;

typedef void(sync_ls_cb)(unsigned mode, uint64_t size, uint64_t time, const char* name);

struct syncsendbuf {
    unsigned id;
    unsigned size;
    char data[SYNC_DATA_MAX];
};

static void ensure_trailing_separators(std::string& local_path, std::string& remote_path) {
    if (!adb_is_separator(local_path.back())) {
        local_path.push_back(OS_PATH_SEPARATOR);
    }
    if (remote_path.back() != '/') {
        remote_path.push_back('/');
    }
}

static bool should_pull_file(mode_t mode) {
    return S_ISREG(mode) || S_ISBLK(mode) || S_ISCHR(mode);
}

static bool should_push_file(mode_t mode) {
    return S_ISREG(mode) || S_ISLNK(mode);
}

struct copyinfo {
    std::string lpath;
    std::string rpath;
    int64_t time = 0;
    uint32_t mode;
    uint64_t size = 0;
    bool skip = false;

    copyinfo(const std::string& local_path,
             const std::string& remote_path,
             const std::string& name,
             unsigned int mode)
            : lpath(local_path), rpath(remote_path), mode(mode) {
        ensure_trailing_separators(lpath, rpath);
        lpath.append(name);
        rpath.append(name);
        if (S_ISDIR(mode)) {
            ensure_trailing_separators(lpath, rpath);
        }
    }
};

enum class TransferDirection {
    push,
    pull,
};

struct TransferLedger {
    std::chrono::steady_clock::time_point start_time;
    uint64_t files_transferred;
    uint64_t files_skipped;
    uint64_t bytes_transferred;
    uint64_t bytes_expected;
    bool expect_multiple_files;
    std::string last_progress_str;

  private:
    std::string last_progress_str;
    std::chrono::steady_clock::time_point last_progress_time;

  public:
    TransferLedger() {
        Reset();
    }

    bool operator==(const TransferLedger& other) const {
        return files_transferred == other.files_transferred &&
               files_skipped == other.files_skipped && bytes_transferred == other.bytes_transferred;
    }

    bool operator!=(const TransferLedger& other) const {
        return !(*this == other);
    }

    void Reset() {
        last_progress_str.clear();
        start_time = std::chrono::steady_clock::now();
        files_transferred = 0;
        files_skipped = 0;
        bytes_transferred = 0;
        bytes_expected = 0;
        last_progress_str.clear();
        last_progress_time = {};
    }

    std::string TransferRate() {
        if (bytes_transferred == 0) return "";

        std::chrono::duration<double> duration;
        duration = std::chrono::steady_clock::now() - start_time;

        double s = duration.count();
        if (s == 0) {
            return "";
        }
        double rate = (static_cast<double>(bytes_transferred) / s) / (1024 * 1024);
        return android::base::StringPrintf(" %.1f MB/s (%" PRIu64 " bytes in %.3fs)", rate,
                                           bytes_transferred, s);
    }

    void ReportProgress(LinePrinter& lp, const std::string& file, uint64_t file_copied_bytes,
                        uint64_t file_total_bytes) {
        static constexpr auto kProgressReportInterval = 100ms;

        auto now = std::chrono::steady_clock::now();
        if (now < last_progress_time + kProgressReportInterval) {
            return;
        }
        char overall_percentage_str[5] = "?";
        if (bytes_expected != 0 && bytes_transferred <= bytes_expected) {
            int overall_percentage = static_cast<int>(bytes_transferred * 100 / bytes_expected);
            // If we're pulling symbolic links, we'll pull the target of the link rather than
            // just create a local link, and that will cause us to go over 100%.
            if (overall_percentage <= 100) {
                snprintf(overall_percentage_str, sizeof(overall_percentage_str), "%d%%",
                         overall_percentage);
            }
        }

        std::string output;
        if (file_copied_bytes > file_total_bytes || file_total_bytes == 0) {
            // This case can happen if we're racing against something that wrote to the file
            // between our stat and our read, or if we're reading a magic file that lies about
            // its size. Just show how much we've copied.
            output = android::base::StringPrintf("[%4s] %s: %" PRId64 "/?", overall_percentage_str,
                                                 file.c_str(), file_copied_bytes);
        } else {
            // If we're transferring multiple files, we want to know how far through the current
            // file we are, as well as the overall percentage.
            if (expect_multiple_files) {
                int file_percentage = static_cast<int>(file_copied_bytes * 100 / file_total_bytes);
                output = android::base::StringPrintf("[%4s] %s: %d%%", overall_percentage_str,
                                                     file.c_str(), file_percentage);
            } else {
                output =
                    android::base::StringPrintf("[%4s] %s", overall_percentage_str, file.c_str());
            }
        }
        if (output != last_progress_str) {
            lp.Print(output, LinePrinter::LineType::INFO);
            last_progress_str = std::move(output);
<<<<<<< HEAD
=======
            last_progress_time = now;
>>>>>>> 02e31fc5
        }
    }

    void ReportTransferRate(LinePrinter& lp, const std::string& name, TransferDirection direction) {
        const char* direction_str = (direction == TransferDirection::push) ? "pushed" : "pulled";
        std::stringstream ss;
        if (!name.empty()) {
            std::string_view display_name(name);
            char* out = getenv("ANDROID_PRODUCT_OUT");
            if (out) android::base::ConsumePrefix(&display_name, out);
            ss << display_name << ": ";
        }
        ss << files_transferred << " file" << ((files_transferred == 1) ? "" : "s") << " "
           << direction_str << ", " << files_skipped << " skipped.";
        ss << TransferRate();

        lp.Print(ss.str(), LinePrinter::LineType::INFO);
        lp.KeepInfoLine();
    }
};

class SyncConnection {
  public:
    SyncConnection() : acknowledgement_buffer_(sizeof(sync_status) + SYNC_DATA_MAX) {
        acknowledgement_buffer_.resize(0);
        max = SYNC_DATA_MAX; // TODO: decide at runtime.

        std::string error;
        if (!adb_get_feature_set(&features_, &error)) {
            Error("failed to get feature set: %s", error.c_str());
        } else {
            have_stat_v2_ = CanUseFeature(features_, kFeatureStat2);
            have_ls_v2_ = CanUseFeature(features_, kFeatureLs2);
            fd.reset(adb_connect("sync:", &error));
            if (fd < 0) {
                Error("connect failed: %s", error.c_str());
            }
        }
    }

    ~SyncConnection() {
        if (!IsValid()) return;

        if (SendQuit()) {
            // We sent a quit command, so the server should be doing orderly
            // shutdown soon. But if we encountered an error while we were using
            // the connection, the server might still be sending data (before
            // doing orderly shutdown), in which case we won't wait for all of
            // the data nor the coming orderly shutdown. In the common success
            // case, this will wait for the server to do orderly shutdown.
            ReadOrderlyShutdown(fd);
        }

        line_printer_.KeepInfoLine();
    }

    const FeatureSet& Features() const { return features_; }

    bool IsValid() { return fd >= 0; }

    void NewTransfer() {
        current_ledger_.Reset();
    }

    void RecordBytesTransferred(size_t bytes) {
        current_ledger_.bytes_transferred += bytes;
        global_ledger_.bytes_transferred += bytes;
    }

    void RecordFileSent(std::string from, std::string to) {
        RecordFilesTransferred(1);
        deferred_acknowledgements_.emplace_back(std::move(from), std::move(to));
    }

    void RecordFilesTransferred(size_t files) {
        current_ledger_.files_transferred += files;
        global_ledger_.files_transferred += files;
    }

    void RecordFilesSkipped(size_t files) {
        current_ledger_.files_skipped += files;
        global_ledger_.files_skipped += files;
    }

    void ReportProgress(const std::string& file, uint64_t file_copied_bytes,
                        uint64_t file_total_bytes) {
        current_ledger_.ReportProgress(line_printer_, file, file_copied_bytes, file_total_bytes);
    }

    void ReportTransferRate(const std::string& file, TransferDirection direction) {
        current_ledger_.ReportTransferRate(line_printer_, file, direction);
    }

    void ReportOverallTransferRate(TransferDirection direction) {
        if (current_ledger_ != global_ledger_) {
            global_ledger_.ReportTransferRate(line_printer_, "", direction);
        }
    }

    bool SendRequest(int id, const std::string& path) {
        if (path.length() > 1024) {
            Error("SendRequest failed: path too long: %zu", path.length());
            errno = ENAMETOOLONG;
            return false;
        }

        // Sending header and payload in a single write makes a noticeable
        // difference to "adb sync" performance.
        std::vector<char> buf(sizeof(SyncRequest) + path.length());
        SyncRequest* req = reinterpret_cast<SyncRequest*>(&buf[0]);
        req->id = id;
        req->path_length = path.length();
        char* data = reinterpret_cast<char*>(req + 1);
        memcpy(data, path.data(), path.length());

        return WriteFdExactly(fd, buf.data(), buf.size());
    }

    bool SendStat(const std::string& path) {
        if (!have_stat_v2_) {
            errno = ENOTSUP;
            return false;
        }
        return SendRequest(ID_STAT_V2, path);
    }

    bool SendLstat(const std::string& path) {
        if (have_stat_v2_) {
            return SendRequest(ID_LSTAT_V2, path);
        } else {
            return SendRequest(ID_LSTAT_V1, path);
        }
    }

    bool FinishStat(struct stat* st) {
        syncmsg msg;

        memset(st, 0, sizeof(*st));
        if (have_stat_v2_) {
            if (!ReadFdExactly(fd.get(), &msg.stat_v2, sizeof(msg.stat_v2))) {
                PLOG(FATAL) << "protocol fault: failed to read stat response";
            }

            if (msg.stat_v2.id != ID_LSTAT_V2 && msg.stat_v2.id != ID_STAT_V2) {
                PLOG(FATAL) << "protocol fault: stat response has wrong message id: "
                            << msg.stat_v2.id;
            }

            if (msg.stat_v2.error != 0) {
                errno = errno_from_wire(msg.stat_v2.error);
                return false;
            }

            st->st_dev = msg.stat_v2.dev;
            st->st_ino = msg.stat_v2.ino;
            st->st_mode = msg.stat_v2.mode;
            st->st_nlink = msg.stat_v2.nlink;
            st->st_uid = msg.stat_v2.uid;
            st->st_gid = msg.stat_v2.gid;
            st->st_size = msg.stat_v2.size;
            st->st_atime = msg.stat_v2.atime;
            st->st_mtime = msg.stat_v2.mtime;
            st->st_ctime = msg.stat_v2.ctime;
            return true;
        } else {
            if (!ReadFdExactly(fd.get(), &msg.stat_v1, sizeof(msg.stat_v1))) {
                PLOG(FATAL) << "protocol fault: failed to read stat response";
            }

            if (msg.stat_v1.id != ID_LSTAT_V1) {
                PLOG(FATAL) << "protocol fault: stat response has wrong message id: "
                            << msg.stat_v1.id;
            }

            if (msg.stat_v1.mode == 0 && msg.stat_v1.size == 0 && msg.stat_v1.mtime == 0) {
                // There's no way for us to know what the error was.
                errno = ENOPROTOOPT;
                return false;
            }

            st->st_mode = msg.stat_v1.mode;
            st->st_size = msg.stat_v1.size;
            st->st_ctime = msg.stat_v1.mtime;
            st->st_mtime = msg.stat_v1.mtime;
        }

        return true;
    }

    bool SendLs(const std::string& path) {
        return SendRequest(have_ls_v2_ ? ID_LIST_V2 : ID_LIST_V1, path);
    }

  private:
    template <bool v2>
    static bool FinishLsImpl(borrowed_fd fd, const std::function<sync_ls_cb>& callback) {
        using dent_type =
                std::conditional_t<v2, decltype(syncmsg::dent_v2), decltype(syncmsg::dent_v1)>;

        while (true) {
            dent_type dent;
            if (!ReadFdExactly(fd, &dent, sizeof(dent))) return false;

            uint32_t expected_id = v2 ? ID_DENT_V2 : ID_DENT_V1;
            if (dent.id == ID_DONE) return true;
            if (dent.id != expected_id) return false;

            // Maximum length of a file name excluding null terminator (NAME_MAX) on Linux is 255.
            char buf[256];
            size_t len = dent.namelen;
            if (len > 255) return false;

            if (!ReadFdExactly(fd, buf, len)) return false;
            buf[len] = 0;

            callback(dent.mode, dent.size, dent.mtime, buf);
        }
    }

  public:
    bool FinishLs(const std::function<sync_ls_cb>& callback) {
        if (have_ls_v2_) {
            return FinishLsImpl<true>(this->fd, callback);
        } else {
            return FinishLsImpl<false>(this->fd, callback);
        }
    }

    // Sending header, payload, and footer in a single write makes a huge
    // difference to "adb sync" performance.
    bool SendSmallFile(const std::string& path, mode_t mode, const std::string& lpath,
                       const std::string& rpath, unsigned mtime, const char* data,
                       size_t data_length) {
        std::string path_and_mode = android::base::StringPrintf("%s,%d", path.c_str(), mode);
        if (path_and_mode.length() > 1024) {
            Error("SendSmallFile failed: path too long: %zu", path_and_mode.length());
            errno = ENAMETOOLONG;
            return false;
        }

        std::vector<char> buf(sizeof(SyncRequest) + path_and_mode.length() + sizeof(SyncRequest) +
                              data_length + sizeof(SyncRequest));
        char* p = &buf[0];

        SyncRequest* req_send = reinterpret_cast<SyncRequest*>(p);
        req_send->id = ID_SEND;
        req_send->path_length = path_and_mode.length();
        p += sizeof(SyncRequest);
        memcpy(p, path_and_mode.data(), path_and_mode.size());
        p += path_and_mode.length();

        SyncRequest* req_data = reinterpret_cast<SyncRequest*>(p);
        req_data->id = ID_DATA;
        req_data->path_length = data_length;
        p += sizeof(SyncRequest);
        memcpy(p, data, data_length);
        p += data_length;

        SyncRequest* req_done = reinterpret_cast<SyncRequest*>(p);
        req_done->id = ID_DONE;
        req_done->path_length = mtime;
        p += sizeof(SyncRequest);

        WriteOrDie(lpath, rpath, &buf[0], (p - &buf[0]));

        RecordFileSent(lpath, rpath);
        RecordBytesTransferred(data_length);
        ReportProgress(rpath, data_length, data_length);
        return true;
    }

    bool SendLargeFile(const std::string& path, mode_t mode, const std::string& lpath,
                       const std::string& rpath, unsigned mtime) {
        std::string path_and_mode = android::base::StringPrintf("%s,%d", path.c_str(), mode);
        if (!SendRequest(ID_SEND, path_and_mode)) {
            Error("failed to send ID_SEND message '%s': %s", path_and_mode.c_str(),
                  strerror(errno));
            return false;
        }

        struct stat st;
        if (stat(lpath.c_str(), &st) == -1) {
            Error("cannot stat '%s': %s", lpath.c_str(), strerror(errno));
            return false;
        }

        uint64_t total_size = st.st_size;
        uint64_t bytes_copied = 0;

        unique_fd lfd(adb_open(lpath.c_str(), O_RDONLY));
        if (lfd < 0) {
            Error("opening '%s' locally failed: %s", lpath.c_str(), strerror(errno));
            return false;
        }

        syncsendbuf sbuf;
        sbuf.id = ID_DATA;
        while (true) {
            int bytes_read = adb_read(lfd, sbuf.data, max - sizeof(SyncRequest));
            if (bytes_read == -1) {
                Error("reading '%s' locally failed: %s", lpath.c_str(), strerror(errno));
                return false;
            } else if (bytes_read == 0) {
                break;
            }

            sbuf.size = bytes_read;
            WriteOrDie(lpath, rpath, &sbuf, sizeof(SyncRequest) + bytes_read);

            RecordBytesTransferred(bytes_read);
            bytes_copied += bytes_read;

            ReportProgress(rpath, bytes_copied, total_size);
        }

        syncmsg msg;
        msg.data.id = ID_DONE;
        msg.data.size = mtime;
        RecordFileSent(lpath, rpath);
        return WriteOrDie(lpath, rpath, &msg.data, sizeof(msg.data));
    }

    bool ReportCopyFailure(const std::string& from, const std::string& to, const syncmsg& msg) {
        std::vector<char> buf(msg.status.msglen + 1);
        if (!ReadFdExactly(fd, &buf[0], msg.status.msglen)) {
            Error("failed to copy '%s' to '%s'; failed to read reason (!): %s", from.c_str(),
                  to.c_str(), strerror(errno));
            return false;
        }
        buf[msg.status.msglen] = 0;
        Error("failed to copy '%s' to '%s': remote %s", from.c_str(), to.c_str(), &buf[0]);
        return false;
    }

    void CopyDone() { deferred_acknowledgements_.pop_front(); }

    void ReportDeferredCopyFailure(const std::string& msg) {
        auto& [from, to] = deferred_acknowledgements_.front();
        Error("failed to copy '%s' to '%s': remote %s", from.c_str(), to.c_str(), msg.c_str());
        deferred_acknowledgements_.pop_front();
    }

    bool ReadAcknowledgements(bool read_all = false) {
        // We need to read enough such that adbd's intermediate socket's write buffer can't be
        // full. The default buffer on Linux is 212992 bytes, but there's 576 bytes of bookkeeping
        // overhead per write. The worst case scenario is a continuous string of failures, since
        // each logical packet is divided into two writes. If our packet size if conservatively 512
        // bytes long, this leaves us with space for 128 responses.
        constexpr size_t max_deferred_acks = 128;
        auto& buf = acknowledgement_buffer_;
        adb_pollfd pfd = {.fd = fd.get(), .events = POLLIN};
        while (!deferred_acknowledgements_.empty()) {
            bool should_block = read_all || deferred_acknowledgements_.size() >= max_deferred_acks;

            ssize_t rc = adb_poll(&pfd, 1, should_block ? -1 : 0);
            if (rc == 0) {
                CHECK(!should_block);
                return true;
            }

            if (acknowledgement_buffer_.size() < sizeof(sync_status)) {
                const ssize_t header_bytes_left = sizeof(sync_status) - buf.size();
                ssize_t rc = adb_read(fd, buf.end(), header_bytes_left);
                if (rc <= 0) {
                    Error("failed to read copy response");
                    return false;
                }

                buf.resize(buf.size() + rc);
                if (rc != header_bytes_left) {
                    // Early exit if we run out of data in the socket.
                    return true;
                }

                if (!should_block) {
                    // We don't want to read again yet, because the socket might be empty.
                    continue;
                }
            }

            auto* hdr = reinterpret_cast<sync_status*>(buf.data());
            if (hdr->id == ID_OKAY) {
                buf.resize(0);
                if (hdr->msglen != 0) {
                    Error("received ID_OKAY with msg_len (%" PRIu32 " != 0", hdr->msglen);
                    return false;
                }
                CopyDone();
                continue;
            } else if (hdr->id != ID_FAIL) {
                Error("unexpected response from daemon: id = %#" PRIx32, hdr->id);
                return false;
            } else if (hdr->msglen > SYNC_DATA_MAX) {
                Error("too-long message length from daemon: msglen = %" PRIu32, hdr->msglen);
                return false;
            }

            const ssize_t msg_bytes_left = hdr->msglen + sizeof(sync_status) - buf.size();
            CHECK_GE(msg_bytes_left, 0);
            if (msg_bytes_left > 0) {
                ssize_t rc = adb_read(fd, buf.end(), msg_bytes_left);
                if (rc <= 0) {
                    Error("failed to read copy failure message");
                    return false;
                }

                buf.resize(buf.size() + rc);
                if (rc != msg_bytes_left) {
                    if (should_block) {
                        continue;
                    } else {
                        return true;
                    }
                }

                std::string msg(buf.begin() + sizeof(sync_status), buf.end());
                ReportDeferredCopyFailure(msg);
                buf.resize(0);
                return false;
            }
        }

        return true;
    }

    void Printf(const char* fmt, ...) __attribute__((__format__(__printf__, 2, 3))) {
        std::string s;

        va_list ap;
        va_start(ap, fmt);
        android::base::StringAppendV(&s, fmt, ap);
        va_end(ap);

        line_printer_.Print(s, LinePrinter::INFO);
    }

    void Println(const char* fmt, ...) __attribute__((__format__(__printf__, 2, 3))) {
        std::string s;

        va_list ap;
        va_start(ap, fmt);
        android::base::StringAppendV(&s, fmt, ap);
        va_end(ap);

        line_printer_.Print(s, LinePrinter::INFO);
        line_printer_.KeepInfoLine();
    }

    void Error(const char* fmt, ...) __attribute__((__format__(__printf__, 2, 3))) {
        std::string s = "adb: error: ";

        va_list ap;
        va_start(ap, fmt);
        android::base::StringAppendV(&s, fmt, ap);
        va_end(ap);

        line_printer_.Print(s, LinePrinter::ERROR);
    }

    void Warning(const char* fmt, ...) __attribute__((__format__(__printf__, 2, 3))) {
        std::string s = "adb: warning: ";

        va_list ap;
        va_start(ap, fmt);
        android::base::StringAppendV(&s, fmt, ap);
        va_end(ap);

        line_printer_.Print(s, LinePrinter::WARNING);
    }

    void ComputeExpectedTotalBytes(const std::vector<copyinfo>& file_list) {
        current_ledger_.bytes_expected = 0;
        for (const copyinfo& ci : file_list) {
            // Unfortunately, this doesn't work for symbolic links, because we'll copy the
            // target of the link rather than just creating a link. (But ci.size is the link size.)
            if (!ci.skip) current_ledger_.bytes_expected += ci.size;
        }
        current_ledger_.expect_multiple_files = true;
    }

    void SetExpectedTotalBytes(uint64_t expected_total_bytes) {
        current_ledger_.bytes_expected = expected_total_bytes;
        current_ledger_.expect_multiple_files = false;
    }

    // TODO: add a char[max] buffer here, to replace syncsendbuf...
    unique_fd fd;
    size_t max;

  private:
    std::deque<std::pair<std::string, std::string>> deferred_acknowledgements_;
    Block acknowledgement_buffer_;
    FeatureSet features_;
    bool have_stat_v2_;
    bool have_ls_v2_;

    TransferLedger global_ledger_;
    TransferLedger current_ledger_;
    LinePrinter line_printer_;

    bool SendQuit() {
        return SendRequest(ID_QUIT, ""); // TODO: add a SendResponse?
    }

    bool WriteOrDie(const std::string& from, const std::string& to, const void* data,
                    size_t data_length) {
        if (!WriteFdExactly(fd, data, data_length)) {
            if (errno == ECONNRESET) {
                // Assume adbd told us why it was closing the connection, and
                // try to read failure reason from adbd.
                syncmsg msg;
                if (!ReadFdExactly(fd, &msg.status, sizeof(msg.status))) {
                    Error("failed to copy '%s' to '%s': no response: %s", from.c_str(), to.c_str(),
                          strerror(errno));
                } else if (msg.status.id != ID_FAIL) {
                    Error("failed to copy '%s' to '%s': not ID_FAIL: %d", from.c_str(), to.c_str(),
                          msg.status.id);
                } else {
                    ReportCopyFailure(from, to, msg);
                }
            } else {
                Error("%zu-byte write failed: %s", data_length, strerror(errno));
            }
            _exit(1);
        }
        return true;
    }
};

static bool sync_ls(SyncConnection& sc, const std::string& path,
                    const std::function<sync_ls_cb>& func) {
    return sc.SendLs(path) && sc.FinishLs(func);
}

static bool sync_stat(SyncConnection& sc, const std::string& path, struct stat* st) {
    return sc.SendStat(path) && sc.FinishStat(st);
}

static bool sync_lstat(SyncConnection& sc, const std::string& path, struct stat* st) {
    return sc.SendLstat(path) && sc.FinishStat(st);
}

static bool sync_stat_fallback(SyncConnection& sc, const std::string& path, struct stat* st) {
    if (sync_stat(sc, path, st)) {
        return true;
    }

    if (errno != ENOTSUP) {
        return false;
    }

    // Try to emulate the parts we can when talking to older adbds.
    bool lstat_result = sync_lstat(sc, path, st);
    if (!lstat_result) {
        return false;
    }

    if (S_ISLNK(st->st_mode)) {
        // If the target is a symlink, figure out whether it's a file or a directory.
        // Also, zero out the st_size field, since no one actually cares what the path length is.
        st->st_size = 0;
        std::string dir_path = path;
        dir_path.push_back('/');
        struct stat tmp_st;

        st->st_mode &= ~S_IFMT;
        if (sync_lstat(sc, dir_path, &tmp_st)) {
            st->st_mode |= S_IFDIR;
        } else {
            st->st_mode |= S_IFREG;
        }
    }
    return true;
}

static bool sync_send(SyncConnection& sc, const std::string& lpath, const std::string& rpath,
                      unsigned mtime, mode_t mode, bool sync) {
    if (sync) {
        struct stat st;
        if (sync_lstat(sc, rpath, &st)) {
            if (st.st_mtime == static_cast<time_t>(mtime)) {
                sc.RecordFilesSkipped(1);
                return true;
            }
        }
    }

    if (S_ISLNK(mode)) {
#if !defined(_WIN32)
        char buf[PATH_MAX];
        ssize_t data_length = readlink(lpath.c_str(), buf, PATH_MAX - 1);
        if (data_length == -1) {
            sc.Error("readlink '%s' failed: %s", lpath.c_str(), strerror(errno));
            return false;
        }
        buf[data_length++] = '\0';

        if (!sc.SendSmallFile(rpath, mode, lpath, rpath, mtime, buf, data_length)) {
            return false;
        }
        return sc.ReadAcknowledgements();
#endif
    }

    struct stat st;
    if (stat(lpath.c_str(), &st) == -1) {
        sc.Error("failed to stat local file '%s': %s", lpath.c_str(), strerror(errno));
        return false;
    }
    if (st.st_size < SYNC_DATA_MAX) {
        std::string data;
        if (!android::base::ReadFileToString(lpath, &data, true)) {
            sc.Error("failed to read all of '%s': %s", lpath.c_str(), strerror(errno));
            return false;
        }
        if (!sc.SendSmallFile(rpath, mode, lpath, rpath, mtime, data.data(), data.size())) {
            return false;
        }
    } else {
        if (!sc.SendLargeFile(rpath, mode, lpath, rpath, mtime)) {
            return false;
        }
    }
    return sc.ReadAcknowledgements();
}

static bool sync_recv(SyncConnection& sc, const char* rpath, const char* lpath,
                      const char* name, uint64_t expected_size) {
    if (!sc.SendRequest(ID_RECV, rpath)) return false;

    adb_unlink(lpath);
    unique_fd lfd(adb_creat(lpath, 0644));
    if (lfd < 0) {
        sc.Error("cannot create '%s': %s", lpath, strerror(errno));
        return false;
    }

    uint64_t bytes_copied = 0;
    while (true) {
        syncmsg msg;
        if (!ReadFdExactly(sc.fd, &msg.data, sizeof(msg.data))) {
            adb_unlink(lpath);
            return false;
        }

        if (msg.data.id == ID_DONE) break;

        if (msg.data.id != ID_DATA) {
            adb_unlink(lpath);
            sc.ReportCopyFailure(rpath, lpath, msg);
            return false;
        }

        if (msg.data.size > sc.max) {
            sc.Error("msg.data.size too large: %u (max %zu)", msg.data.size, sc.max);
            adb_unlink(lpath);
            return false;
        }

        char buffer[SYNC_DATA_MAX];
        if (!ReadFdExactly(sc.fd, buffer, msg.data.size)) {
            adb_unlink(lpath);
            return false;
        }

        if (!WriteFdExactly(lfd, buffer, msg.data.size)) {
            sc.Error("cannot write '%s': %s", lpath, strerror(errno));
            adb_unlink(lpath);
            return false;
        }

        bytes_copied += msg.data.size;

        sc.RecordBytesTransferred(msg.data.size);
        sc.ReportProgress(name != nullptr ? name : rpath, bytes_copied, expected_size);
    }

    sc.RecordFilesTransferred(1);
    return true;
}

bool do_sync_ls(const char* path) {
    SyncConnection sc;
    if (!sc.IsValid()) return false;

    return sync_ls(sc, path, [](unsigned mode, uint64_t size, uint64_t time, const char* name) {
        printf("%08x %08" PRIx64 " %08" PRIx64 " %s\n", mode, size, time, name);
    });
}

static bool IsDotOrDotDot(const char* name) {
    return name[0] == '.' && (name[1] == '\0' || (name[1] == '.' && name[2] == '\0'));
}

static bool local_build_list(SyncConnection& sc, std::vector<copyinfo>* file_list,
                             std::vector<std::string>* directory_list, const std::string& lpath,
                             const std::string& rpath) {
    std::vector<copyinfo> dirlist;
    std::unique_ptr<DIR, int (*)(DIR*)> dir(opendir(lpath.c_str()), closedir);
    if (!dir) {
        sc.Error("cannot open '%s': %s", lpath.c_str(), strerror(errno));
        return false;
    }

    bool empty_dir = true;
    dirent* de;
    while ((de = readdir(dir.get()))) {
        if (IsDotOrDotDot(de->d_name)) {
            continue;
        }

        empty_dir = false;
        std::string stat_path = lpath + de->d_name;

        struct stat st;
        if (lstat(stat_path.c_str(), &st) == -1) {
            sc.Error("cannot lstat '%s': %s", stat_path.c_str(),
                     strerror(errno));
            continue;
        }

        copyinfo ci(lpath, rpath, de->d_name, st.st_mode);
        if (S_ISDIR(st.st_mode)) {
            dirlist.push_back(ci);
        } else {
            if (!should_push_file(st.st_mode)) {
                sc.Warning("skipping special file '%s' (mode = 0o%o)", lpath.c_str(), st.st_mode);
                ci.skip = true;
            }
            ci.time = st.st_mtime;
            ci.size = st.st_size;
            file_list->push_back(ci);
        }
    }

    // Close this directory and recurse.
    dir.reset();

    for (const copyinfo& ci : dirlist) {
        directory_list->push_back(ci.rpath);
        local_build_list(sc, file_list, directory_list, ci.lpath, ci.rpath);
    }

    return true;
}

// dirname("//foo") returns "//", so we can't do the obvious `path == "/"`.
static bool is_root_dir(std::string_view path) {
    for (char c : path) {
        if (c != '/') {
            return false;
        }
    }
    return true;
}

static bool copy_local_dir_remote(SyncConnection& sc, std::string lpath,
                                  std::string rpath, bool check_timestamps,
                                  bool list_only) {
    sc.NewTransfer();

    // Make sure that both directory paths end in a slash.
    // Both paths are known to be nonempty, so we don't need to check.
    ensure_trailing_separators(lpath, rpath);

    // Recursively build the list of files to copy.
    std::vector<copyinfo> file_list;
    std::vector<std::string> directory_list;

    for (std::string path = rpath; !is_root_dir(path); path = android::base::Dirname(path)) {
        directory_list.push_back(path);
    }
    std::reverse(directory_list.begin(), directory_list.end());

    int skipped = 0;
    if (!local_build_list(sc, &file_list, &directory_list, lpath, rpath)) {
        return false;
    }

    // b/110953234:
    // P shipped with a bug that causes directory creation as a side-effect of a push to fail.
    // Work around this by explicitly doing a mkdir via shell.
    //
    // Devices that don't support shell_v2 are unhappy if we try to send a too-long packet to them,
    // but they're not affected by this bug, so only apply the workaround if we have shell_v2.
    //
    // TODO(b/25457350): We don't preserve permissions on directories.
    // TODO: Find all of the leaves and `mkdir -p` them instead?
    if (!CanUseFeature(sc.Features(), kFeatureFixedPushMkdir) &&
        CanUseFeature(sc.Features(), kFeatureShell2)) {
        SilentStandardStreamsCallbackInterface cb;
        std::string cmd = "mkdir";
        for (const auto& dir : directory_list) {
            std::string escaped_path = escape_arg(dir);
            if (escaped_path.size() > 16384) {
                // Somewhat arbitrarily limit that probably won't ever happen.
                sc.Error("path too long: %s", escaped_path.c_str());
                return false;
            }

            // The maximum should be 64kiB, but that's not including other stuff that gets tacked
            // onto the command line, so let's be a bit conservative.
            if (cmd.size() + escaped_path.size() > 32768) {
                // Dispatch the command, ignoring failure (since the directory might already exist).
                send_shell_command(cmd, false, &cb);
                cmd = "mkdir";
            }
            cmd += " ";
            cmd += escaped_path;
        }

        if (cmd != "mkdir") {
            send_shell_command(cmd, false, &cb);
        }
    }

    if (check_timestamps) {
        for (const copyinfo& ci : file_list) {
            if (!sc.SendLstat(ci.rpath)) {
                sc.Error("failed to send lstat");
                return false;
            }
        }
        for (copyinfo& ci : file_list) {
            struct stat st;
            if (sc.FinishStat(&st)) {
                if (st.st_size == static_cast<off_t>(ci.size) && st.st_mtime == ci.time) {
                    ci.skip = true;
                }
            }
        }
    }

    sc.ComputeExpectedTotalBytes(file_list);

    for (const copyinfo& ci : file_list) {
        if (!ci.skip) {
            if (list_only) {
                sc.Println("would push: %s -> %s", ci.lpath.c_str(), ci.rpath.c_str());
            } else {
                if (!sync_send(sc, ci.lpath, ci.rpath, ci.time, ci.mode, false)) {
                    return false;
                }
            }
        } else {
            skipped++;
        }
    }

    sc.RecordFilesSkipped(skipped);
    bool success = sc.ReadAcknowledgements(true);
    sc.ReportTransferRate(lpath, TransferDirection::push);
    return success;
}

bool do_sync_push(const std::vector<const char*>& srcs, const char* dst, bool sync) {
    SyncConnection sc;
    if (!sc.IsValid()) return false;

    bool success = true;
    bool dst_exists;
    bool dst_isdir;

    struct stat st;
    if (sync_stat_fallback(sc, dst, &st)) {
        dst_exists = true;
        dst_isdir = S_ISDIR(st.st_mode);
    } else {
        if (errno == ENOENT || errno == ENOPROTOOPT) {
            dst_exists = false;
            dst_isdir = false;
        } else {
            sc.Error("stat failed when trying to push to %s: %s", dst, strerror(errno));
            return false;
        }
    }

    if (!dst_isdir) {
        if (srcs.size() > 1) {
            sc.Error("target '%s' is not a directory", dst);
            return false;
        } else {
            size_t dst_len = strlen(dst);

            // A path that ends with a slash doesn't have to be a directory if
            // it doesn't exist yet.
            if (dst[dst_len - 1] == '/' && dst_exists) {
                sc.Error("failed to access '%s': Not a directory", dst);
                return false;
            }
        }
    }

    for (const char* src_path : srcs) {
        const char* dst_path = dst;
        struct stat st;
        if (stat(src_path, &st) == -1) {
            sc.Error("cannot stat '%s': %s", src_path, strerror(errno));
            success = false;
            continue;
        }

        if (S_ISDIR(st.st_mode)) {
            std::string dst_dir = dst;

            // If the destination path existed originally, the source directory
            // should be copied as a child of the destination.
            if (dst_exists) {
                if (!dst_isdir) {
                    sc.Error("target '%s' is not a directory", dst);
                    return false;
                }
                // dst is a POSIX path, so we don't want to use the sysdeps
                // helpers here.
                if (dst_dir.back() != '/') {
                    dst_dir.push_back('/');
                }
                dst_dir.append(android::base::Basename(src_path));
            }

            success &= copy_local_dir_remote(sc, src_path, dst_dir, sync, false);
            continue;
        } else if (!should_push_file(st.st_mode)) {
            sc.Warning("skipping special file '%s' (mode = 0o%o)", src_path, st.st_mode);
            continue;
        }

        std::string path_holder;
        if (dst_isdir) {
            // If we're copying a local file to a remote directory,
            // we really want to copy to remote_dir + "/" + local_filename.
            path_holder = dst_path;
            if (path_holder.back() != '/') {
                path_holder.push_back('/');
            }
            path_holder += android::base::Basename(src_path);
            dst_path = path_holder.c_str();
        }

        sc.NewTransfer();
        sc.SetExpectedTotalBytes(st.st_size);
        success &= sync_send(sc, src_path, dst_path, st.st_mtime, st.st_mode, sync);
        sc.ReportTransferRate(src_path, TransferDirection::push);
    }

    success &= sc.ReadAcknowledgements(true);
    sc.ReportOverallTransferRate(TransferDirection::push);
    return success;
}

static bool remote_build_list(SyncConnection& sc, std::vector<copyinfo>* file_list,
                              const std::string& rpath, const std::string& lpath) {
    std::vector<copyinfo> dirlist;
    std::vector<copyinfo> linklist;

    // Add an entry for the current directory to ensure it gets created before pulling its contents.
    copyinfo ci(android::base::Dirname(lpath), android::base::Dirname(rpath),
                android::base::Basename(lpath), S_IFDIR);
    file_list->push_back(ci);

    // Put the files/dirs in rpath on the lists.
    auto callback = [&](unsigned mode, uint64_t size, uint64_t time, const char* name) {
        if (IsDotOrDotDot(name)) {
            return;
        }

        copyinfo ci(lpath, rpath, name, mode);
        if (S_ISDIR(mode)) {
            dirlist.push_back(ci);
        } else if (S_ISLNK(mode)) {
            linklist.push_back(ci);
        } else {
            if (!should_pull_file(ci.mode)) {
                sc.Warning("skipping special file '%s' (mode = 0o%o)", ci.rpath.c_str(), ci.mode);
                ci.skip = true;
            }
            ci.time = time;
            ci.size = size;
            file_list->push_back(ci);
        }
    };

    if (!sync_ls(sc, rpath, callback)) {
        return false;
    }

    // Check each symlink we found to see whether it's a file or directory.
    for (copyinfo& link_ci : linklist) {
        struct stat st;
        if (!sync_stat_fallback(sc, link_ci.rpath, &st)) {
            sc.Warning("stat failed for path %s: %s", link_ci.rpath.c_str(), strerror(errno));
            continue;
        }

        if (S_ISDIR(st.st_mode)) {
            dirlist.emplace_back(std::move(link_ci));
        } else {
            file_list->emplace_back(std::move(link_ci));
        }
    }

    // Recurse into each directory we found.
    while (!dirlist.empty()) {
        copyinfo current = dirlist.back();
        dirlist.pop_back();
        if (!remote_build_list(sc, file_list, current.rpath, current.lpath)) {
            return false;
        }
    }

    return true;
}

static int set_time_and_mode(const std::string& lpath, time_t time,
                             unsigned int mode) {
    struct utimbuf times = { time, time };
    int r1 = utime(lpath.c_str(), &times);

    /* use umask for permissions */
    mode_t mask = umask(0000);
    umask(mask);
    int r2 = chmod(lpath.c_str(), mode & ~mask);

    return r1 ? r1 : r2;
}

static bool copy_remote_dir_local(SyncConnection& sc, std::string rpath,
                                  std::string lpath, bool copy_attrs) {
    sc.NewTransfer();

    // Make sure that both directory paths end in a slash.
    // Both paths are known to be nonempty, so we don't need to check.
    ensure_trailing_separators(lpath, rpath);

    // Recursively build the list of files to copy.
    sc.Printf("pull: building file list...");
    std::vector<copyinfo> file_list;
    if (!remote_build_list(sc, &file_list, rpath, lpath)) {
        return false;
    }

    sc.ComputeExpectedTotalBytes(file_list);

    int skipped = 0;
    for (const copyinfo &ci : file_list) {
        if (!ci.skip) {
            if (S_ISDIR(ci.mode)) {
                // Entry is for an empty directory, create it and continue.
                // TODO(b/25457350): We don't preserve permissions on directories.
                if (!mkdirs(ci.lpath))  {
                    sc.Error("failed to create directory '%s': %s",
                             ci.lpath.c_str(), strerror(errno));
                    return false;
                }
                continue;
            }

            if (!sync_recv(sc, ci.rpath.c_str(), ci.lpath.c_str(), nullptr, ci.size)) {
                return false;
            }

            if (copy_attrs && set_time_and_mode(ci.lpath, ci.time, ci.mode)) {
                return false;
            }
        } else {
            skipped++;
        }
    }

    sc.RecordFilesSkipped(skipped);
    sc.ReportTransferRate(rpath, TransferDirection::pull);
    return true;
}

bool do_sync_pull(const std::vector<const char*>& srcs, const char* dst,
                  bool copy_attrs, const char* name) {
    SyncConnection sc;
    if (!sc.IsValid()) return false;

    bool success = true;
    struct stat st;
    bool dst_exists = true;

    if (stat(dst, &st) == -1) {
        dst_exists = false;

        // If we're only pulling one path, the destination path might point to
        // a path that doesn't exist yet.
        if (srcs.size() == 1 && errno == ENOENT) {
            // However, its parent must exist.
            struct stat parent_st;
            if (stat(android::base::Dirname(dst).c_str(), &parent_st) == -1) {
                sc.Error("cannot create file/directory '%s': %s", dst, strerror(errno));
                return false;
            }
        } else {
            sc.Error("failed to access '%s': %s", dst, strerror(errno));
            return false;
        }
    }

    bool dst_isdir = dst_exists && S_ISDIR(st.st_mode);
    if (!dst_isdir) {
        if (srcs.size() > 1) {
            sc.Error("target '%s' is not a directory", dst);
            return false;
        } else {
            size_t dst_len = strlen(dst);

            // A path that ends with a slash doesn't have to be a directory if
            // it doesn't exist yet.
            if (adb_is_separator(dst[dst_len - 1]) && dst_exists) {
                sc.Error("failed to access '%s': Not a directory", dst);
                return false;
            }
        }
    }

    for (const char* src_path : srcs) {
        const char* dst_path = dst;
        struct stat src_st;
        if (!sync_stat_fallback(sc, src_path, &src_st)) {
            if (errno == ENOPROTOOPT) {
                sc.Error("remote object '%s' does not exist", src_path);
            } else {
                sc.Error("failed to stat remote object '%s': %s", src_path, strerror(errno));
            }

            success = false;
            continue;
        }

        bool src_isdir = S_ISDIR(src_st.st_mode);
        if (src_isdir) {
            std::string dst_dir = dst;

            // If the destination path existed originally, the source directory
            // should be copied as a child of the destination.
            if (dst_exists) {
                if (!dst_isdir) {
                    sc.Error("target '%s' is not a directory", dst);
                    return false;
                }
                if (!adb_is_separator(dst_dir.back())) {
                    dst_dir.push_back(OS_PATH_SEPARATOR);
                }
                dst_dir.append(android::base::Basename(src_path));
            }

            success &= copy_remote_dir_local(sc, src_path, dst_dir, copy_attrs);
            continue;
        } else if (!should_pull_file(src_st.st_mode)) {
            sc.Warning("skipping special file '%s' (mode = 0o%o)", src_path, src_st.st_mode);
            continue;
        }

        std::string path_holder;
        if (dst_isdir) {
            // If we're copying a remote file to a local directory, we
            // really want to copy to local_dir + OS_PATH_SEPARATOR +
            // basename(remote).
            path_holder = android::base::StringPrintf("%s%c%s", dst_path, OS_PATH_SEPARATOR,
                                                      android::base::Basename(src_path).c_str());
            dst_path = path_holder.c_str();
        }

        sc.NewTransfer();
        sc.SetExpectedTotalBytes(src_st.st_size);
        if (!sync_recv(sc, src_path, dst_path, name, src_st.st_size)) {
            success = false;
            continue;
        }

        if (copy_attrs && set_time_and_mode(dst_path, src_st.st_mtime, src_st.st_mode) != 0) {
            success = false;
            continue;
        }
        sc.ReportTransferRate(src_path, TransferDirection::pull);
    }

    sc.ReportOverallTransferRate(TransferDirection::pull);
    return success;
}

bool do_sync_sync(const std::string& lpath, const std::string& rpath, bool list_only) {
    SyncConnection sc;
    if (!sc.IsValid()) return false;

    bool success = copy_local_dir_remote(sc, lpath, rpath, true, list_only);
    if (!list_only) {
        sc.ReportOverallTransferRate(TransferDirection::push);
    }
    return success;
}<|MERGE_RESOLUTION|>--- conflicted
+++ resolved
@@ -114,7 +114,6 @@
     uint64_t bytes_transferred;
     uint64_t bytes_expected;
     bool expect_multiple_files;
-    std::string last_progress_str;
 
   private:
     std::string last_progress_str;
@@ -135,7 +134,6 @@
     }
 
     void Reset() {
-        last_progress_str.clear();
         start_time = std::chrono::steady_clock::now();
         files_transferred = 0;
         files_skipped = 0;
@@ -201,10 +199,7 @@
         if (output != last_progress_str) {
             lp.Print(output, LinePrinter::LineType::INFO);
             last_progress_str = std::move(output);
-<<<<<<< HEAD
-=======
             last_progress_time = now;
->>>>>>> 02e31fc5
         }
     }
 
