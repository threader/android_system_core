# Copyright 2005 The Android Open Source Project
#
# Android.mk for adb
#

LOCAL_PATH:= $(call my-dir)

ifeq ($(HOST_OS),windows)
  adb_host_clang := false  # libc++ for mingw not ready yet.
else
  adb_host_clang := true
endif

# libadb
# =========================================================

# Much of adb is duplicated in bootable/recovery/minadb and fastboot. Changes
# made to adb rarely get ported to the other two, so the trees have diverged a
# bit. We'd like to stop this because it is a maintenance nightmare, but the
# divergence makes this difficult to do all at once. For now, we will start
# small by moving common files into a static library. Hopefully some day we can
# get enough of adb in here that we no longer need minadb. https://b/17626262
LIBADB_SRC_FILES := \
    adb.cpp \
    adb_auth.cpp \
    adb_io.cpp \
    adb_listeners.cpp \
    adb_utils.cpp \
    sockets.cpp \
    transport.cpp \
    transport_local.cpp \
    transport_usb.cpp \

LIBADB_TEST_SRCS := \
    adb_io_test.cpp \
    adb_utils_test.cpp \
    transport_test.cpp \

LIBADB_CFLAGS := \
    -Wall -Werror \
    -Wno-unused-parameter \
    -Wno-missing-field-initializers \
    -fvisibility=hidden \

LIBADB_darwin_SRC_FILES := \
    fdevent.cpp \
    get_my_path_darwin.cpp \
    usb_osx.cpp \

LIBADB_linux_SRC_FILES := \
    fdevent.cpp \
    get_my_path_linux.cpp \
    usb_linux.cpp \

LIBADB_windows_SRC_FILES := \
    get_my_path_windows.cpp \
    sysdeps_win32.cpp \
    usb_windows.cpp \

include $(CLEAR_VARS)
LOCAL_CLANG := true
LOCAL_MODULE := libadbd
LOCAL_CFLAGS := $(LIBADB_CFLAGS) -DADB_HOST=0
LOCAL_SRC_FILES := \
    $(LIBADB_SRC_FILES) \
    adb_auth_client.cpp \
    fdevent.cpp \
    jdwp_service.cpp \
    qemu_tracing.cpp \
    usb_linux_client.cpp \

include $(BUILD_STATIC_LIBRARY)

include $(CLEAR_VARS)
LOCAL_CLANG := $(adb_host_clang)
LOCAL_MODULE := libadb
LOCAL_CFLAGS := $(LIBADB_CFLAGS) -DADB_HOST=1
LOCAL_SRC_FILES := \
    $(LIBADB_SRC_FILES) \
    $(LIBADB_$(HOST_OS)_SRC_FILES) \
    adb_auth_host.cpp \

# Even though we're building a static library (and thus there's no link step for
# this to take effect), this adds the SSL includes to our path.
LOCAL_STATIC_LIBRARIES := libcrypto_static

ifeq ($(HOST_OS),windows)
    LOCAL_C_INCLUDES += development/host/windows/usb/api/
endif

include $(BUILD_HOST_STATIC_LIBRARY)

include $(CLEAR_VARS)
LOCAL_CLANG := true
LOCAL_MODULE := adbd_test
LOCAL_CFLAGS := -DADB_HOST=0 $(LIBADB_CFLAGS)
LOCAL_SRC_FILES := $(LIBADB_TEST_SRCS)
LOCAL_STATIC_LIBRARIES := libadbd
LOCAL_SHARED_LIBRARIES := liblog libbase libcutils
include $(BUILD_NATIVE_TEST)

include $(CLEAR_VARS)
LOCAL_CLANG := $(adb_host_clang)
LOCAL_MODULE := adb_test
LOCAL_CFLAGS := -DADB_HOST=1 $(LIBADB_CFLAGS)
LOCAL_SRC_FILES := $(LIBADB_TEST_SRCS) services.cpp
LOCAL_SHARED_LIBRARIES := liblog libbase
LOCAL_STATIC_LIBRARIES := \
    libadb \
    libcrypto_static \
    libcutils \

ifeq ($(HOST_OS),linux)
  LOCAL_LDLIBS += -lrt -ldl -lpthread
endif

ifeq ($(HOST_OS),darwin)
  LOCAL_LDLIBS += -framework CoreFoundation -framework IOKit
endif

include $(BUILD_HOST_NATIVE_TEST)

# adb host tool
# =========================================================
include $(CLEAR_VARS)

ifeq ($(HOST_OS),linux)
  LOCAL_LDLIBS += -lrt -ldl -lpthread
  LOCAL_CFLAGS += -DWORKAROUND_BUG6558362
endif

ifeq ($(HOST_OS),darwin)
  LOCAL_LDLIBS += -lpthread -framework CoreFoundation -framework IOKit -framework Carbon
  LOCAL_CFLAGS += -Wno-sizeof-pointer-memaccess -Wno-unused-parameter
endif

ifeq ($(HOST_OS),windows)
  LOCAL_LDLIBS += -lws2_32 -lgdi32
  EXTRA_STATIC_LIBS := AdbWinApi
endif

LOCAL_CLANG := $(adb_host_clang)

LOCAL_SRC_FILES := \
    adb_main.cpp \
    console.cpp \
    commandline.cpp \
    adb_client.cpp \
    services.cpp \
    file_sync_client.cpp \

LOCAL_CFLAGS += \
    -Wall -Werror \
    -Wno-unused-parameter \
    -D_GNU_SOURCE \
    -DADB_HOST=1 \

LOCAL_MODULE := adb
LOCAL_MODULE_TAGS := debug

LOCAL_STATIC_LIBRARIES := \
    libadb \
    libbase \
    libcrypto_static \
    libcutils \
    $(EXTRA_STATIC_LIBS) \

<<<<<<< HEAD
=======
ifeq ($(USE_SYSDEPS_WIN32),)
    LOCAL_STATIC_LIBRARIES += libcutils
endif

LOCAL_CXX_STL := libc++_static

# Don't add anything here, we don't want additional shared dependencies
# on the host adb tool, and shared libraries that link against libc++
# will violate ODR
LOCAL_SHARED_LIBRARIES :=

>>>>>>> 55bf5f00
include $(BUILD_HOST_EXECUTABLE)

$(call dist-for-goals,dist_files sdk,$(LOCAL_BUILT_MODULE))

ifeq ($(HOST_OS),windows)
$(LOCAL_INSTALLED_MODULE): \
    $(HOST_OUT_EXECUTABLES)/AdbWinApi.dll \
    $(HOST_OUT_EXECUTABLES)/AdbWinUsbApi.dll
endif


# adbd device daemon
# =========================================================

include $(CLEAR_VARS)

LOCAL_CLANG := true

LOCAL_SRC_FILES := \
    adb_main.cpp \
    services.cpp \
    file_sync_service.cpp \
    framebuffer_service.cpp \
    remount_service.cpp \
    set_verity_enable_state_service.cpp \

LOCAL_CFLAGS := \
    -DADB_HOST=0 \
    -D_GNU_SOURCE \
    -Wall -Werror \
    -Wno-unused-parameter \
    -Wno-deprecated-declarations \

ifneq (,$(filter userdebug eng,$(TARGET_BUILD_VARIANT)))
LOCAL_CFLAGS += -DALLOW_ADBD_ROOT=1
endif

ifneq (,$(filter userdebug eng,$(TARGET_BUILD_VARIANT)))
LOCAL_CFLAGS += -DALLOW_ADBD_DISABLE_VERITY=1
endif

LOCAL_MODULE := adbd

LOCAL_FORCE_STATIC_EXECUTABLE := true
LOCAL_MODULE_PATH := $(TARGET_ROOT_OUT_SBIN)
LOCAL_UNSTRIPPED_PATH := $(TARGET_ROOT_OUT_SBIN_UNSTRIPPED)
LOCAL_C_INCLUDES += system/extras/ext4_utils

LOCAL_STATIC_LIBRARIES := \
    libadbd \
    libbase \
    libfs_mgr \
    liblog \
    libcutils \
    libc \
    libmincrypt \
    libselinux \
    libext4_utils_static \

include $(BUILD_EXECUTABLE)<|MERGE_RESOLUTION|>--- conflicted
+++ resolved
@@ -165,12 +165,6 @@
     libcutils \
     $(EXTRA_STATIC_LIBS) \
 
-<<<<<<< HEAD
-=======
-ifeq ($(USE_SYSDEPS_WIN32),)
-    LOCAL_STATIC_LIBRARIES += libcutils
-endif
-
 LOCAL_CXX_STL := libc++_static
 
 # Don't add anything here, we don't want additional shared dependencies
@@ -178,7 +172,6 @@
 # will violate ODR
 LOCAL_SHARED_LIBRARIES :=
 
->>>>>>> 55bf5f00
 include $(BUILD_HOST_EXECUTABLE)
 
 $(call dist-for-goals,dist_files sdk,$(LOCAL_BUILT_MODULE))
